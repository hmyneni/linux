--- conflicted
+++ resolved
@@ -619,13 +619,7 @@
 	if (ret)
 		return ret;
 
-<<<<<<< HEAD
-	ret = intel_whitelist_workarounds_apply(engine);
-	if (ret)
-		return ret;
-=======
 	intel_whitelist_workarounds_apply(engine);
->>>>>>> 01f83786
 
 	/* WaTimedSingleVertexDispatch:cl,bw,ctg,elk,ilk,snb */
 	if (IS_GEN(dev_priv, 4, 6))
