--- conflicted
+++ resolved
@@ -505,8 +505,6 @@
 		.num_stream_encoder = 4,
 		.num_pll = 4,
 		.num_ddc = 4,
-<<<<<<< HEAD
-=======
 };
 
 #if defined(CONFIG_DRM_AMD_DC_DCN1_01)
@@ -518,7 +516,6 @@
 		.num_stream_encoder = 3,
 		.num_pll = 3,
 		.num_ddc = 3,
->>>>>>> f9885ef8
 };
 #endif
 
@@ -911,17 +908,6 @@
 			kfree(DCN10TG_FROM_TG(pool->base.timing_generators[i]));
 			pool->base.timing_generators[i] = NULL;
 		}
-
-		if (pool->base.engines[i] != NULL)
-			pool->base.engines[i]->funcs->destroy_engine(&pool->base.engines[i]);
-		if (pool->base.hw_i2cs[i] != NULL) {
-			kfree(pool->base.hw_i2cs[i]);
-			pool->base.hw_i2cs[i] = NULL;
-		}
-		if (pool->base.sw_i2cs[i] != NULL) {
-			kfree(pool->base.sw_i2cs[i]);
-			pool->base.sw_i2cs[i] = NULL;
-		}
 	}
 
 	for (i = 0; i < pool->base.res_cap->num_ddc; i++) {
