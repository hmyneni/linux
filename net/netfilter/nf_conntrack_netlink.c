/* Connection tracking via netlink socket. Allows for user space
 * protocol helpers and general trouble making from userspace.
 *
 * (C) 2001 by Jay Schulist <jschlst@samba.org>
 * (C) 2002-2006 by Harald Welte <laforge@gnumonks.org>
 * (C) 2003 by Patrick Mchardy <kaber@trash.net>
 * (C) 2005-2008 by Pablo Neira Ayuso <pablo@netfilter.org>
 *
 * Initial connection tracking via netlink development funded and
 * generally made possible by Network Robots, Inc. (www.networkrobots.com)
 *
 * Further development of this code funded by Astaro AG (http://www.astaro.com)
 *
 * This software may be used and distributed according to the terms
 * of the GNU General Public License, incorporated herein by reference.
 */

#include <linux/init.h>
#include <linux/module.h>
#include <linux/kernel.h>
#include <linux/rculist.h>
#include <linux/rculist_nulls.h>
#include <linux/types.h>
#include <linux/timer.h>
#include <linux/skbuff.h>
#include <linux/errno.h>
#include <linux/netlink.h>
#include <linux/spinlock.h>
#include <linux/interrupt.h>

#include <linux/netfilter.h>
#include <net/netlink.h>
#include <net/sock.h>
#include <net/netfilter/nf_conntrack.h>
#include <net/netfilter/nf_conntrack_core.h>
#include <net/netfilter/nf_conntrack_expect.h>
#include <net/netfilter/nf_conntrack_helper.h>
#include <net/netfilter/nf_conntrack_l3proto.h>
#include <net/netfilter/nf_conntrack_l4proto.h>
#include <net/netfilter/nf_conntrack_tuple.h>
#include <net/netfilter/nf_conntrack_acct.h>
#include <net/netfilter/nf_conntrack_zones.h>
#ifdef CONFIG_NF_NAT_NEEDED
#include <net/netfilter/nf_nat_core.h>
#include <net/netfilter/nf_nat_protocol.h>
#endif

#include <linux/netfilter/nfnetlink.h>
#include <linux/netfilter/nfnetlink_conntrack.h>

MODULE_LICENSE("GPL");

static char __initdata version[] = "0.93";

static inline int
ctnetlink_dump_tuples_proto(struct sk_buff *skb,
			    const struct nf_conntrack_tuple *tuple,
			    struct nf_conntrack_l4proto *l4proto)
{
	int ret = 0;
	struct nlattr *nest_parms;

	nest_parms = nla_nest_start(skb, CTA_TUPLE_PROTO | NLA_F_NESTED);
	if (!nest_parms)
		goto nla_put_failure;
	NLA_PUT_U8(skb, CTA_PROTO_NUM, tuple->dst.protonum);

	if (likely(l4proto->tuple_to_nlattr))
		ret = l4proto->tuple_to_nlattr(skb, tuple);

	nla_nest_end(skb, nest_parms);

	return ret;

nla_put_failure:
	return -1;
}

static inline int
ctnetlink_dump_tuples_ip(struct sk_buff *skb,
			 const struct nf_conntrack_tuple *tuple,
			 struct nf_conntrack_l3proto *l3proto)
{
	int ret = 0;
	struct nlattr *nest_parms;

	nest_parms = nla_nest_start(skb, CTA_TUPLE_IP | NLA_F_NESTED);
	if (!nest_parms)
		goto nla_put_failure;

	if (likely(l3proto->tuple_to_nlattr))
		ret = l3proto->tuple_to_nlattr(skb, tuple);

	nla_nest_end(skb, nest_parms);

	return ret;

nla_put_failure:
	return -1;
}

static int
ctnetlink_dump_tuples(struct sk_buff *skb,
		      const struct nf_conntrack_tuple *tuple)
{
	int ret;
	struct nf_conntrack_l3proto *l3proto;
	struct nf_conntrack_l4proto *l4proto;

	l3proto = __nf_ct_l3proto_find(tuple->src.l3num);
	ret = ctnetlink_dump_tuples_ip(skb, tuple, l3proto);

	if (unlikely(ret < 0))
		return ret;

	l4proto = __nf_ct_l4proto_find(tuple->src.l3num, tuple->dst.protonum);
	ret = ctnetlink_dump_tuples_proto(skb, tuple, l4proto);

	return ret;
}

static inline int
ctnetlink_dump_status(struct sk_buff *skb, const struct nf_conn *ct)
{
	NLA_PUT_BE32(skb, CTA_STATUS, htonl(ct->status));
	return 0;

nla_put_failure:
	return -1;
}

static inline int
ctnetlink_dump_timeout(struct sk_buff *skb, const struct nf_conn *ct)
{
	long timeout = (ct->timeout.expires - jiffies) / HZ;

	if (timeout < 0)
		timeout = 0;

	NLA_PUT_BE32(skb, CTA_TIMEOUT, htonl(timeout));
	return 0;

nla_put_failure:
	return -1;
}

static inline int
ctnetlink_dump_protoinfo(struct sk_buff *skb, struct nf_conn *ct)
{
	struct nf_conntrack_l4proto *l4proto;
	struct nlattr *nest_proto;
	int ret;

	l4proto = __nf_ct_l4proto_find(nf_ct_l3num(ct), nf_ct_protonum(ct));
	if (!l4proto->to_nlattr)
		return 0;

	nest_proto = nla_nest_start(skb, CTA_PROTOINFO | NLA_F_NESTED);
	if (!nest_proto)
		goto nla_put_failure;

	ret = l4proto->to_nlattr(skb, nest_proto, ct);

	nla_nest_end(skb, nest_proto);

	return ret;

nla_put_failure:
	return -1;
}

static inline int
ctnetlink_dump_helpinfo(struct sk_buff *skb, const struct nf_conn *ct)
{
	struct nlattr *nest_helper;
	const struct nf_conn_help *help = nfct_help(ct);
	struct nf_conntrack_helper *helper;

	if (!help)
		return 0;

	helper = rcu_dereference(help->helper);
	if (!helper)
		goto out;

	nest_helper = nla_nest_start(skb, CTA_HELP | NLA_F_NESTED);
	if (!nest_helper)
		goto nla_put_failure;
	NLA_PUT_STRING(skb, CTA_HELP_NAME, helper->name);

	if (helper->to_nlattr)
		helper->to_nlattr(skb, ct);

	nla_nest_end(skb, nest_helper);
out:
	return 0;

nla_put_failure:
	return -1;
}

static int
ctnetlink_dump_counters(struct sk_buff *skb, const struct nf_conn *ct,
			enum ip_conntrack_dir dir)
{
	enum ctattr_type type = dir ? CTA_COUNTERS_REPLY: CTA_COUNTERS_ORIG;
	struct nlattr *nest_count;
	const struct nf_conn_counter *acct;

	acct = nf_conn_acct_find(ct);
	if (!acct)
		return 0;

	nest_count = nla_nest_start(skb, type | NLA_F_NESTED);
	if (!nest_count)
		goto nla_put_failure;

	NLA_PUT_BE64(skb, CTA_COUNTERS_PACKETS,
		     cpu_to_be64(acct[dir].packets));
	NLA_PUT_BE64(skb, CTA_COUNTERS_BYTES,
		     cpu_to_be64(acct[dir].bytes));

	nla_nest_end(skb, nest_count);

	return 0;

nla_put_failure:
	return -1;
}

#ifdef CONFIG_NF_CONNTRACK_MARK
static inline int
ctnetlink_dump_mark(struct sk_buff *skb, const struct nf_conn *ct)
{
	NLA_PUT_BE32(skb, CTA_MARK, htonl(ct->mark));
	return 0;

nla_put_failure:
	return -1;
}
#else
#define ctnetlink_dump_mark(a, b) (0)
#endif

#ifdef CONFIG_NF_CONNTRACK_SECMARK
static inline int
ctnetlink_dump_secmark(struct sk_buff *skb, const struct nf_conn *ct)
{
	NLA_PUT_BE32(skb, CTA_SECMARK, htonl(ct->secmark));
	return 0;

nla_put_failure:
	return -1;
}
#else
#define ctnetlink_dump_secmark(a, b) (0)
#endif

#define master_tuple(ct) &(ct->master->tuplehash[IP_CT_DIR_ORIGINAL].tuple)

static inline int
ctnetlink_dump_master(struct sk_buff *skb, const struct nf_conn *ct)
{
	struct nlattr *nest_parms;

	if (!(ct->status & IPS_EXPECTED))
		return 0;

	nest_parms = nla_nest_start(skb, CTA_TUPLE_MASTER | NLA_F_NESTED);
	if (!nest_parms)
		goto nla_put_failure;
	if (ctnetlink_dump_tuples(skb, master_tuple(ct)) < 0)
		goto nla_put_failure;
	nla_nest_end(skb, nest_parms);

	return 0;

nla_put_failure:
	return -1;
}

#ifdef CONFIG_NF_NAT_NEEDED
static int
dump_nat_seq_adj(struct sk_buff *skb, const struct nf_nat_seq *natseq, int type)
{
	struct nlattr *nest_parms;

	nest_parms = nla_nest_start(skb, type | NLA_F_NESTED);
	if (!nest_parms)
		goto nla_put_failure;

	NLA_PUT_BE32(skb, CTA_NAT_SEQ_CORRECTION_POS,
		     htonl(natseq->correction_pos));
	NLA_PUT_BE32(skb, CTA_NAT_SEQ_OFFSET_BEFORE,
		     htonl(natseq->offset_before));
	NLA_PUT_BE32(skb, CTA_NAT_SEQ_OFFSET_AFTER,
		     htonl(natseq->offset_after));

	nla_nest_end(skb, nest_parms);

	return 0;

nla_put_failure:
	return -1;
}

static inline int
ctnetlink_dump_nat_seq_adj(struct sk_buff *skb, const struct nf_conn *ct)
{
	struct nf_nat_seq *natseq;
	struct nf_conn_nat *nat = nfct_nat(ct);

	if (!(ct->status & IPS_SEQ_ADJUST) || !nat)
		return 0;

	natseq = &nat->seq[IP_CT_DIR_ORIGINAL];
	if (dump_nat_seq_adj(skb, natseq, CTA_NAT_SEQ_ADJ_ORIG) == -1)
		return -1;

	natseq = &nat->seq[IP_CT_DIR_REPLY];
	if (dump_nat_seq_adj(skb, natseq, CTA_NAT_SEQ_ADJ_REPLY) == -1)
		return -1;

	return 0;
}
#else
#define ctnetlink_dump_nat_seq_adj(a, b) (0)
#endif

static inline int
ctnetlink_dump_id(struct sk_buff *skb, const struct nf_conn *ct)
{
	NLA_PUT_BE32(skb, CTA_ID, htonl((unsigned long)ct));
	return 0;

nla_put_failure:
	return -1;
}

static inline int
ctnetlink_dump_use(struct sk_buff *skb, const struct nf_conn *ct)
{
	NLA_PUT_BE32(skb, CTA_USE, htonl(atomic_read(&ct->ct_general.use)));
	return 0;

nla_put_failure:
	return -1;
}

static int
ctnetlink_fill_info(struct sk_buff *skb, u32 pid, u32 seq,
		    int event, struct nf_conn *ct)
{
	struct nlmsghdr *nlh;
	struct nfgenmsg *nfmsg;
	struct nlattr *nest_parms;
	unsigned int flags = pid ? NLM_F_MULTI : 0;

	event |= NFNL_SUBSYS_CTNETLINK << 8;
	nlh = nlmsg_put(skb, pid, seq, event, sizeof(*nfmsg), flags);
	if (nlh == NULL)
		goto nlmsg_failure;

	nfmsg = nlmsg_data(nlh);
	nfmsg->nfgen_family = nf_ct_l3num(ct);
	nfmsg->version      = NFNETLINK_V0;
	nfmsg->res_id	    = 0;

	nest_parms = nla_nest_start(skb, CTA_TUPLE_ORIG | NLA_F_NESTED);
	if (!nest_parms)
		goto nla_put_failure;
	if (ctnetlink_dump_tuples(skb, nf_ct_tuple(ct, IP_CT_DIR_ORIGINAL)) < 0)
		goto nla_put_failure;
	nla_nest_end(skb, nest_parms);

	nest_parms = nla_nest_start(skb, CTA_TUPLE_REPLY | NLA_F_NESTED);
	if (!nest_parms)
		goto nla_put_failure;
	if (ctnetlink_dump_tuples(skb, nf_ct_tuple(ct, IP_CT_DIR_REPLY)) < 0)
		goto nla_put_failure;
	nla_nest_end(skb, nest_parms);

	if (nf_ct_zone(ct))
		NLA_PUT_BE16(skb, CTA_ZONE, htons(nf_ct_zone(ct)));

	if (ctnetlink_dump_status(skb, ct) < 0 ||
	    ctnetlink_dump_timeout(skb, ct) < 0 ||
	    ctnetlink_dump_counters(skb, ct, IP_CT_DIR_ORIGINAL) < 0 ||
	    ctnetlink_dump_counters(skb, ct, IP_CT_DIR_REPLY) < 0 ||
	    ctnetlink_dump_protoinfo(skb, ct) < 0 ||
	    ctnetlink_dump_helpinfo(skb, ct) < 0 ||
	    ctnetlink_dump_mark(skb, ct) < 0 ||
	    ctnetlink_dump_secmark(skb, ct) < 0 ||
	    ctnetlink_dump_id(skb, ct) < 0 ||
	    ctnetlink_dump_use(skb, ct) < 0 ||
	    ctnetlink_dump_master(skb, ct) < 0 ||
	    ctnetlink_dump_nat_seq_adj(skb, ct) < 0)
		goto nla_put_failure;

	nlmsg_end(skb, nlh);
	return skb->len;

nlmsg_failure:
nla_put_failure:
	nlmsg_cancel(skb, nlh);
	return -1;
}

#ifdef CONFIG_NF_CONNTRACK_EVENTS
static inline size_t
ctnetlink_proto_size(const struct nf_conn *ct)
{
	struct nf_conntrack_l3proto *l3proto;
	struct nf_conntrack_l4proto *l4proto;
	size_t len = 0;

	rcu_read_lock();
	l3proto = __nf_ct_l3proto_find(nf_ct_l3num(ct));
	len += l3proto->nla_size;

	l4proto = __nf_ct_l4proto_find(nf_ct_l3num(ct), nf_ct_protonum(ct));
	len += l4proto->nla_size;
	rcu_read_unlock();

	return len;
}

static inline size_t
ctnetlink_nlmsg_size(const struct nf_conn *ct)
{
	return NLMSG_ALIGN(sizeof(struct nfgenmsg))
	       + 3 * nla_total_size(0) /* CTA_TUPLE_ORIG|REPL|MASTER */
	       + 3 * nla_total_size(0) /* CTA_TUPLE_IP */
	       + 3 * nla_total_size(0) /* CTA_TUPLE_PROTO */
	       + 3 * nla_total_size(sizeof(u_int8_t)) /* CTA_PROTO_NUM */
	       + nla_total_size(sizeof(u_int32_t)) /* CTA_ID */
	       + nla_total_size(sizeof(u_int32_t)) /* CTA_STATUS */
#ifdef CONFIG_NF_CT_ACCT
	       + 2 * nla_total_size(0) /* CTA_COUNTERS_ORIG|REPL */
	       + 2 * nla_total_size(sizeof(uint64_t)) /* CTA_COUNTERS_PACKETS */
	       + 2 * nla_total_size(sizeof(uint64_t)) /* CTA_COUNTERS_BYTES */
#endif
	       + nla_total_size(sizeof(u_int32_t)) /* CTA_TIMEOUT */
	       + nla_total_size(0) /* CTA_PROTOINFO */
	       + nla_total_size(0) /* CTA_HELP */
	       + nla_total_size(NF_CT_HELPER_NAME_LEN) /* CTA_HELP_NAME */
#ifdef CONFIG_NF_CONNTRACK_SECMARK
	       + nla_total_size(sizeof(u_int32_t)) /* CTA_SECMARK */
#endif
#ifdef CONFIG_NF_NAT_NEEDED
	       + 2 * nla_total_size(0) /* CTA_NAT_SEQ_ADJ_ORIG|REPL */
	       + 6 * nla_total_size(sizeof(u_int32_t)) /* CTA_NAT_SEQ_OFFSET */
#endif
#ifdef CONFIG_NF_CONNTRACK_MARK
	       + nla_total_size(sizeof(u_int32_t)) /* CTA_MARK */
#endif
	       + ctnetlink_proto_size(ct)
	       ;
}

static int
ctnetlink_conntrack_event(unsigned int events, struct nf_ct_event *item)
{
	struct net *net;
	struct nlmsghdr *nlh;
	struct nfgenmsg *nfmsg;
	struct nlattr *nest_parms;
	struct nf_conn *ct = item->ct;
	struct sk_buff *skb;
	unsigned int type;
	unsigned int flags = 0, group;
	int err;

	/* ignore our fake conntrack entry */
	if (ct == &nf_conntrack_untracked)
		return 0;

	if (events & (1 << IPCT_DESTROY)) {
		type = IPCTNL_MSG_CT_DELETE;
		group = NFNLGRP_CONNTRACK_DESTROY;
	} else  if (events & ((1 << IPCT_NEW) | (1 << IPCT_RELATED))) {
		type = IPCTNL_MSG_CT_NEW;
		flags = NLM_F_CREATE|NLM_F_EXCL;
		group = NFNLGRP_CONNTRACK_NEW;
	} else  if (events) {
		type = IPCTNL_MSG_CT_NEW;
		group = NFNLGRP_CONNTRACK_UPDATE;
	} else
		return 0;

	net = nf_ct_net(ct);
	if (!item->report && !nfnetlink_has_listeners(net, group))
		return 0;

	skb = nlmsg_new(ctnetlink_nlmsg_size(ct), GFP_ATOMIC);
	if (skb == NULL)
		goto errout;

	type |= NFNL_SUBSYS_CTNETLINK << 8;
	nlh = nlmsg_put(skb, item->pid, 0, type, sizeof(*nfmsg), flags);
	if (nlh == NULL)
		goto nlmsg_failure;

	nfmsg = nlmsg_data(nlh);
	nfmsg->nfgen_family = nf_ct_l3num(ct);
	nfmsg->version	= NFNETLINK_V0;
	nfmsg->res_id	= 0;

	rcu_read_lock();
	nest_parms = nla_nest_start(skb, CTA_TUPLE_ORIG | NLA_F_NESTED);
	if (!nest_parms)
		goto nla_put_failure;
	if (ctnetlink_dump_tuples(skb, nf_ct_tuple(ct, IP_CT_DIR_ORIGINAL)) < 0)
		goto nla_put_failure;
	nla_nest_end(skb, nest_parms);

	nest_parms = nla_nest_start(skb, CTA_TUPLE_REPLY | NLA_F_NESTED);
	if (!nest_parms)
		goto nla_put_failure;
	if (ctnetlink_dump_tuples(skb, nf_ct_tuple(ct, IP_CT_DIR_REPLY)) < 0)
		goto nla_put_failure;
	nla_nest_end(skb, nest_parms);

	if (nf_ct_zone(ct))
		NLA_PUT_BE16(skb, CTA_ZONE, htons(nf_ct_zone(ct)));

	if (ctnetlink_dump_id(skb, ct) < 0)
		goto nla_put_failure;

	if (ctnetlink_dump_status(skb, ct) < 0)
		goto nla_put_failure;

	if (events & (1 << IPCT_DESTROY)) {
		if (ctnetlink_dump_counters(skb, ct, IP_CT_DIR_ORIGINAL) < 0 ||
		    ctnetlink_dump_counters(skb, ct, IP_CT_DIR_REPLY) < 0)
			goto nla_put_failure;
	} else {
		if (ctnetlink_dump_timeout(skb, ct) < 0)
			goto nla_put_failure;

		if (events & (1 << IPCT_PROTOINFO)
		    && ctnetlink_dump_protoinfo(skb, ct) < 0)
			goto nla_put_failure;

		if ((events & (1 << IPCT_HELPER) || nfct_help(ct))
		    && ctnetlink_dump_helpinfo(skb, ct) < 0)
			goto nla_put_failure;

#ifdef CONFIG_NF_CONNTRACK_SECMARK
		if ((events & (1 << IPCT_SECMARK) || ct->secmark)
		    && ctnetlink_dump_secmark(skb, ct) < 0)
			goto nla_put_failure;
#endif

		if (events & (1 << IPCT_RELATED) &&
		    ctnetlink_dump_master(skb, ct) < 0)
			goto nla_put_failure;

		if (events & (1 << IPCT_NATSEQADJ) &&
		    ctnetlink_dump_nat_seq_adj(skb, ct) < 0)
			goto nla_put_failure;
	}

#ifdef CONFIG_NF_CONNTRACK_MARK
	if ((events & (1 << IPCT_MARK) || ct->mark)
	    && ctnetlink_dump_mark(skb, ct) < 0)
		goto nla_put_failure;
#endif
	rcu_read_unlock();

	nlmsg_end(skb, nlh);
	err = nfnetlink_send(skb, net, item->pid, group, item->report,
			     GFP_ATOMIC);
	if (err == -ENOBUFS || err == -EAGAIN)
		return -ENOBUFS;

	return 0;

nla_put_failure:
	rcu_read_unlock();
	nlmsg_cancel(skb, nlh);
nlmsg_failure:
	kfree_skb(skb);
errout:
	nfnetlink_set_err(net, 0, group, -ENOBUFS);
	return 0;
}
#endif /* CONFIG_NF_CONNTRACK_EVENTS */

static int ctnetlink_done(struct netlink_callback *cb)
{
	if (cb->args[1])
		nf_ct_put((struct nf_conn *)cb->args[1]);
	return 0;
}

static int
ctnetlink_dump_table(struct sk_buff *skb, struct netlink_callback *cb)
{
	struct net *net = sock_net(skb->sk);
	struct nf_conn *ct, *last;
	struct nf_conntrack_tuple_hash *h;
	struct hlist_nulls_node *n;
	struct nfgenmsg *nfmsg = nlmsg_data(cb->nlh);
	u_int8_t l3proto = nfmsg->nfgen_family;

	rcu_read_lock();
	last = (struct nf_conn *)cb->args[1];
<<<<<<< HEAD
	for (; cb->args[0] < init_net.ct.htable_size; cb->args[0]++) {
=======
	for (; cb->args[0] < net->ct.htable_size; cb->args[0]++) {
>>>>>>> 57d54889
restart:
		hlist_nulls_for_each_entry_rcu(h, n, &net->ct.hash[cb->args[0]],
					 hnnode) {
			if (NF_CT_DIRECTION(h) != IP_CT_DIR_ORIGINAL)
				continue;
			ct = nf_ct_tuplehash_to_ctrack(h);
			if (!atomic_inc_not_zero(&ct->ct_general.use))
				continue;
			/* Dump entries of a given L3 protocol number.
			 * If it is not specified, ie. l3proto == 0,
			 * then dump everything. */
			if (l3proto && nf_ct_l3num(ct) != l3proto)
				goto releasect;
			if (cb->args[1]) {
				if (ct != last)
					goto releasect;
				cb->args[1] = 0;
			}
			if (ctnetlink_fill_info(skb, NETLINK_CB(cb->skb).pid,
						cb->nlh->nlmsg_seq,
						IPCTNL_MSG_CT_NEW, ct) < 0) {
				cb->args[1] = (unsigned long)ct;
				goto out;
			}

			if (NFNL_MSG_TYPE(cb->nlh->nlmsg_type) ==
						IPCTNL_MSG_CT_GET_CTRZERO) {
				struct nf_conn_counter *acct;

				acct = nf_conn_acct_find(ct);
				if (acct)
					memset(acct, 0, sizeof(struct nf_conn_counter[IP_CT_DIR_MAX]));
			}
releasect:
		nf_ct_put(ct);
		}
		if (cb->args[1]) {
			cb->args[1] = 0;
			goto restart;
		}
	}
out:
	rcu_read_unlock();
	if (last)
		nf_ct_put(last);

	return skb->len;
}

static inline int
ctnetlink_parse_tuple_ip(struct nlattr *attr, struct nf_conntrack_tuple *tuple)
{
	struct nlattr *tb[CTA_IP_MAX+1];
	struct nf_conntrack_l3proto *l3proto;
	int ret = 0;

	nla_parse_nested(tb, CTA_IP_MAX, attr, NULL);

	rcu_read_lock();
	l3proto = __nf_ct_l3proto_find(tuple->src.l3num);

	if (likely(l3proto->nlattr_to_tuple)) {
		ret = nla_validate_nested(attr, CTA_IP_MAX,
					  l3proto->nla_policy);
		if (ret == 0)
			ret = l3proto->nlattr_to_tuple(tb, tuple);
	}

	rcu_read_unlock();

	return ret;
}

static const struct nla_policy proto_nla_policy[CTA_PROTO_MAX+1] = {
	[CTA_PROTO_NUM]	= { .type = NLA_U8 },
};

static inline int
ctnetlink_parse_tuple_proto(struct nlattr *attr,
			    struct nf_conntrack_tuple *tuple)
{
	struct nlattr *tb[CTA_PROTO_MAX+1];
	struct nf_conntrack_l4proto *l4proto;
	int ret = 0;

	ret = nla_parse_nested(tb, CTA_PROTO_MAX, attr, proto_nla_policy);
	if (ret < 0)
		return ret;

	if (!tb[CTA_PROTO_NUM])
		return -EINVAL;
	tuple->dst.protonum = nla_get_u8(tb[CTA_PROTO_NUM]);

	rcu_read_lock();
	l4proto = __nf_ct_l4proto_find(tuple->src.l3num, tuple->dst.protonum);

	if (likely(l4proto->nlattr_to_tuple)) {
		ret = nla_validate_nested(attr, CTA_PROTO_MAX,
					  l4proto->nla_policy);
		if (ret == 0)
			ret = l4proto->nlattr_to_tuple(tb, tuple);
	}

	rcu_read_unlock();

	return ret;
}

static const struct nla_policy tuple_nla_policy[CTA_TUPLE_MAX+1] = {
	[CTA_TUPLE_IP]		= { .type = NLA_NESTED },
	[CTA_TUPLE_PROTO]	= { .type = NLA_NESTED },
};

static int
ctnetlink_parse_tuple(const struct nlattr * const cda[],
		      struct nf_conntrack_tuple *tuple,
		      enum ctattr_tuple type, u_int8_t l3num)
{
	struct nlattr *tb[CTA_TUPLE_MAX+1];
	int err;

	memset(tuple, 0, sizeof(*tuple));

	nla_parse_nested(tb, CTA_TUPLE_MAX, cda[type], tuple_nla_policy);

	if (!tb[CTA_TUPLE_IP])
		return -EINVAL;

	tuple->src.l3num = l3num;

	err = ctnetlink_parse_tuple_ip(tb[CTA_TUPLE_IP], tuple);
	if (err < 0)
		return err;

	if (!tb[CTA_TUPLE_PROTO])
		return -EINVAL;

	err = ctnetlink_parse_tuple_proto(tb[CTA_TUPLE_PROTO], tuple);
	if (err < 0)
		return err;

	/* orig and expect tuples get DIR_ORIGINAL */
	if (type == CTA_TUPLE_REPLY)
		tuple->dst.dir = IP_CT_DIR_REPLY;
	else
		tuple->dst.dir = IP_CT_DIR_ORIGINAL;

	return 0;
}

static int
ctnetlink_parse_zone(const struct nlattr *attr, u16 *zone)
{
	if (attr)
#ifdef CONFIG_NF_CONNTRACK_ZONES
		*zone = ntohs(nla_get_be16(attr));
#else
		return -EOPNOTSUPP;
#endif
	else
		*zone = 0;

	return 0;
}

static const struct nla_policy help_nla_policy[CTA_HELP_MAX+1] = {
	[CTA_HELP_NAME]		= { .type = NLA_NUL_STRING },
};

static inline int
ctnetlink_parse_help(const struct nlattr *attr, char **helper_name)
{
	struct nlattr *tb[CTA_HELP_MAX+1];

	nla_parse_nested(tb, CTA_HELP_MAX, attr, help_nla_policy);

	if (!tb[CTA_HELP_NAME])
		return -EINVAL;

	*helper_name = nla_data(tb[CTA_HELP_NAME]);

	return 0;
}

static const struct nla_policy ct_nla_policy[CTA_MAX+1] = {
	[CTA_TUPLE_ORIG]	= { .type = NLA_NESTED },
	[CTA_TUPLE_REPLY]	= { .type = NLA_NESTED },
	[CTA_STATUS] 		= { .type = NLA_U32 },
	[CTA_PROTOINFO]		= { .type = NLA_NESTED },
	[CTA_HELP]		= { .type = NLA_NESTED },
	[CTA_NAT_SRC]		= { .type = NLA_NESTED },
	[CTA_TIMEOUT] 		= { .type = NLA_U32 },
	[CTA_MARK]		= { .type = NLA_U32 },
	[CTA_ID]		= { .type = NLA_U32 },
	[CTA_NAT_DST]		= { .type = NLA_NESTED },
	[CTA_TUPLE_MASTER]	= { .type = NLA_NESTED },
	[CTA_ZONE]		= { .type = NLA_U16 },
};

static int
ctnetlink_del_conntrack(struct sock *ctnl, struct sk_buff *skb,
			const struct nlmsghdr *nlh,
			const struct nlattr * const cda[])
{
	struct net *net = sock_net(ctnl);
	struct nf_conntrack_tuple_hash *h;
	struct nf_conntrack_tuple tuple;
	struct nf_conn *ct;
	struct nfgenmsg *nfmsg = nlmsg_data(nlh);
	u_int8_t u3 = nfmsg->nfgen_family;
	u16 zone;
	int err;

	err = ctnetlink_parse_zone(cda[CTA_ZONE], &zone);
	if (err < 0)
		return err;

	if (cda[CTA_TUPLE_ORIG])
		err = ctnetlink_parse_tuple(cda, &tuple, CTA_TUPLE_ORIG, u3);
	else if (cda[CTA_TUPLE_REPLY])
		err = ctnetlink_parse_tuple(cda, &tuple, CTA_TUPLE_REPLY, u3);
	else {
		/* Flush the whole table */
		nf_conntrack_flush_report(net,
					 NETLINK_CB(skb).pid,
					 nlmsg_report(nlh));
		return 0;
	}

	if (err < 0)
		return err;

	h = nf_conntrack_find_get(net, zone, &tuple);
	if (!h)
		return -ENOENT;

	ct = nf_ct_tuplehash_to_ctrack(h);

	if (cda[CTA_ID]) {
		u_int32_t id = ntohl(nla_get_be32(cda[CTA_ID]));
		if (id != (u32)(unsigned long)ct) {
			nf_ct_put(ct);
			return -ENOENT;
		}
	}

	if (nf_conntrack_event_report(IPCT_DESTROY, ct,
				      NETLINK_CB(skb).pid,
				      nlmsg_report(nlh)) < 0) {
		nf_ct_delete_from_lists(ct);
		/* we failed to report the event, try later */
		nf_ct_insert_dying_list(ct);
		nf_ct_put(ct);
		return 0;
	}

	/* death_by_timeout would report the event again */
	set_bit(IPS_DYING_BIT, &ct->status);

	nf_ct_kill(ct);
	nf_ct_put(ct);

	return 0;
}

static int
ctnetlink_get_conntrack(struct sock *ctnl, struct sk_buff *skb,
			const struct nlmsghdr *nlh,
			const struct nlattr * const cda[])
{
	struct net *net = sock_net(ctnl);
	struct nf_conntrack_tuple_hash *h;
	struct nf_conntrack_tuple tuple;
	struct nf_conn *ct;
	struct sk_buff *skb2 = NULL;
	struct nfgenmsg *nfmsg = nlmsg_data(nlh);
	u_int8_t u3 = nfmsg->nfgen_family;
	u16 zone;
	int err;

	if (nlh->nlmsg_flags & NLM_F_DUMP)
		return netlink_dump_start(ctnl, skb, nlh, ctnetlink_dump_table,
					  ctnetlink_done);

	err = ctnetlink_parse_zone(cda[CTA_ZONE], &zone);
	if (err < 0)
		return err;

	if (cda[CTA_TUPLE_ORIG])
		err = ctnetlink_parse_tuple(cda, &tuple, CTA_TUPLE_ORIG, u3);
	else if (cda[CTA_TUPLE_REPLY])
		err = ctnetlink_parse_tuple(cda, &tuple, CTA_TUPLE_REPLY, u3);
	else
		return -EINVAL;

	if (err < 0)
		return err;

	h = nf_conntrack_find_get(net, zone, &tuple);
	if (!h)
		return -ENOENT;

	ct = nf_ct_tuplehash_to_ctrack(h);

	err = -ENOMEM;
	skb2 = nlmsg_new(NLMSG_DEFAULT_SIZE, GFP_KERNEL);
	if (skb2 == NULL) {
		nf_ct_put(ct);
		return -ENOMEM;
	}

	rcu_read_lock();
	err = ctnetlink_fill_info(skb2, NETLINK_CB(skb).pid, nlh->nlmsg_seq,
				  IPCTNL_MSG_CT_NEW, ct);
	rcu_read_unlock();
	nf_ct_put(ct);
	if (err <= 0)
		goto free;

	err = netlink_unicast(ctnl, skb2, NETLINK_CB(skb).pid, MSG_DONTWAIT);
	if (err < 0)
		goto out;

	return 0;

free:
	kfree_skb(skb2);
out:
	return err;
}

#ifdef CONFIG_NF_NAT_NEEDED
static int
ctnetlink_parse_nat_setup(struct nf_conn *ct,
			  enum nf_nat_manip_type manip,
			  const struct nlattr *attr)
{
	typeof(nfnetlink_parse_nat_setup_hook) parse_nat_setup;

	parse_nat_setup = rcu_dereference(nfnetlink_parse_nat_setup_hook);
	if (!parse_nat_setup) {
#ifdef CONFIG_MODULES
		rcu_read_unlock();
		spin_unlock_bh(&nf_conntrack_lock);
		nfnl_unlock();
		if (request_module("nf-nat-ipv4") < 0) {
			nfnl_lock();
			spin_lock_bh(&nf_conntrack_lock);
			rcu_read_lock();
			return -EOPNOTSUPP;
		}
		nfnl_lock();
		spin_lock_bh(&nf_conntrack_lock);
		rcu_read_lock();
		if (nfnetlink_parse_nat_setup_hook)
			return -EAGAIN;
#endif
		return -EOPNOTSUPP;
	}

	return parse_nat_setup(ct, manip, attr);
}
#endif

static int
ctnetlink_change_status(struct nf_conn *ct, const struct nlattr * const cda[])
{
	unsigned long d;
	unsigned int status = ntohl(nla_get_be32(cda[CTA_STATUS]));
	d = ct->status ^ status;

	if (d & (IPS_EXPECTED|IPS_CONFIRMED|IPS_DYING))
		/* unchangeable */
		return -EBUSY;

	if (d & IPS_SEEN_REPLY && !(status & IPS_SEEN_REPLY))
		/* SEEN_REPLY bit can only be set */
		return -EBUSY;

	if (d & IPS_ASSURED && !(status & IPS_ASSURED))
		/* ASSURED bit can only be set */
		return -EBUSY;

	/* Be careful here, modifying NAT bits can screw up things,
	 * so don't let users modify them directly if they don't pass
	 * nf_nat_range. */
	ct->status |= status & ~(IPS_NAT_DONE_MASK | IPS_NAT_MASK);
	return 0;
}

static int
ctnetlink_change_nat(struct nf_conn *ct, const struct nlattr * const cda[])
{
#ifdef CONFIG_NF_NAT_NEEDED
	int ret;

	if (cda[CTA_NAT_DST]) {
		ret = ctnetlink_parse_nat_setup(ct,
						IP_NAT_MANIP_DST,
						cda[CTA_NAT_DST]);
		if (ret < 0)
			return ret;
	}
	if (cda[CTA_NAT_SRC]) {
		ret = ctnetlink_parse_nat_setup(ct,
						IP_NAT_MANIP_SRC,
						cda[CTA_NAT_SRC]);
		if (ret < 0)
			return ret;
	}
	return 0;
#else
	return -EOPNOTSUPP;
#endif
}

static inline int
ctnetlink_change_helper(struct nf_conn *ct, const struct nlattr * const cda[])
{
	struct nf_conntrack_helper *helper;
	struct nf_conn_help *help = nfct_help(ct);
	char *helpname = NULL;
	int err;

	/* don't change helper of sibling connections */
	if (ct->master)
		return -EBUSY;

	err = ctnetlink_parse_help(cda[CTA_HELP], &helpname);
	if (err < 0)
		return err;

	if (!strcmp(helpname, "")) {
		if (help && help->helper) {
			/* we had a helper before ... */
			nf_ct_remove_expectations(ct);
			rcu_assign_pointer(help->helper, NULL);
		}

		return 0;
	}

	helper = __nf_conntrack_helper_find(helpname, nf_ct_l3num(ct),
					    nf_ct_protonum(ct));
	if (helper == NULL) {
#ifdef CONFIG_MODULES
		spin_unlock_bh(&nf_conntrack_lock);

		if (request_module("nfct-helper-%s", helpname) < 0) {
			spin_lock_bh(&nf_conntrack_lock);
			return -EOPNOTSUPP;
		}

		spin_lock_bh(&nf_conntrack_lock);
		helper = __nf_conntrack_helper_find(helpname, nf_ct_l3num(ct),
						    nf_ct_protonum(ct));
		if (helper)
			return -EAGAIN;
#endif
		return -EOPNOTSUPP;
	}

	if (help) {
		if (help->helper == helper)
			return 0;
		if (help->helper)
			return -EBUSY;
		/* need to zero data of old helper */
		memset(&help->help, 0, sizeof(help->help));
	} else {
		/* we cannot set a helper for an existing conntrack */
		return -EOPNOTSUPP;
	}

	rcu_assign_pointer(help->helper, helper);

	return 0;
}

static inline int
ctnetlink_change_timeout(struct nf_conn *ct, const struct nlattr * const cda[])
{
	u_int32_t timeout = ntohl(nla_get_be32(cda[CTA_TIMEOUT]));

	if (!del_timer(&ct->timeout))
		return -ETIME;

	ct->timeout.expires = jiffies + timeout * HZ;
	add_timer(&ct->timeout);

	return 0;
}

static const struct nla_policy protoinfo_policy[CTA_PROTOINFO_MAX+1] = {
	[CTA_PROTOINFO_TCP]	= { .type = NLA_NESTED },
	[CTA_PROTOINFO_DCCP]	= { .type = NLA_NESTED },
	[CTA_PROTOINFO_SCTP]	= { .type = NLA_NESTED },
};

static inline int
ctnetlink_change_protoinfo(struct nf_conn *ct, const struct nlattr * const cda[])
{
	const struct nlattr *attr = cda[CTA_PROTOINFO];
	struct nlattr *tb[CTA_PROTOINFO_MAX+1];
	struct nf_conntrack_l4proto *l4proto;
	int err = 0;

	nla_parse_nested(tb, CTA_PROTOINFO_MAX, attr, protoinfo_policy);

	rcu_read_lock();
	l4proto = __nf_ct_l4proto_find(nf_ct_l3num(ct), nf_ct_protonum(ct));
	if (l4proto->from_nlattr)
		err = l4proto->from_nlattr(tb, ct);
	rcu_read_unlock();

	return err;
}

#ifdef CONFIG_NF_NAT_NEEDED
static const struct nla_policy nat_seq_policy[CTA_NAT_SEQ_MAX+1] = {
	[CTA_NAT_SEQ_CORRECTION_POS]	= { .type = NLA_U32 },
	[CTA_NAT_SEQ_OFFSET_BEFORE]	= { .type = NLA_U32 },
	[CTA_NAT_SEQ_OFFSET_AFTER]	= { .type = NLA_U32 },
};

static inline int
change_nat_seq_adj(struct nf_nat_seq *natseq, const struct nlattr * const attr)
{
	struct nlattr *cda[CTA_NAT_SEQ_MAX+1];

	nla_parse_nested(cda, CTA_NAT_SEQ_MAX, attr, nat_seq_policy);

	if (!cda[CTA_NAT_SEQ_CORRECTION_POS])
		return -EINVAL;

	natseq->correction_pos =
		ntohl(nla_get_be32(cda[CTA_NAT_SEQ_CORRECTION_POS]));

	if (!cda[CTA_NAT_SEQ_OFFSET_BEFORE])
		return -EINVAL;

	natseq->offset_before =
		ntohl(nla_get_be32(cda[CTA_NAT_SEQ_OFFSET_BEFORE]));

	if (!cda[CTA_NAT_SEQ_OFFSET_AFTER])
		return -EINVAL;

	natseq->offset_after =
		ntohl(nla_get_be32(cda[CTA_NAT_SEQ_OFFSET_AFTER]));

	return 0;
}

static int
ctnetlink_change_nat_seq_adj(struct nf_conn *ct,
			     const struct nlattr * const cda[])
{
	int ret = 0;
	struct nf_conn_nat *nat = nfct_nat(ct);

	if (!nat)
		return 0;

	if (cda[CTA_NAT_SEQ_ADJ_ORIG]) {
		ret = change_nat_seq_adj(&nat->seq[IP_CT_DIR_ORIGINAL],
					 cda[CTA_NAT_SEQ_ADJ_ORIG]);
		if (ret < 0)
			return ret;

		ct->status |= IPS_SEQ_ADJUST;
	}

	if (cda[CTA_NAT_SEQ_ADJ_REPLY]) {
		ret = change_nat_seq_adj(&nat->seq[IP_CT_DIR_REPLY],
					 cda[CTA_NAT_SEQ_ADJ_REPLY]);
		if (ret < 0)
			return ret;

		ct->status |= IPS_SEQ_ADJUST;
	}

	return 0;
}
#endif

static int
ctnetlink_change_conntrack(struct nf_conn *ct,
			   const struct nlattr * const cda[])
{
	int err;

	/* only allow NAT changes and master assignation for new conntracks */
	if (cda[CTA_NAT_SRC] || cda[CTA_NAT_DST] || cda[CTA_TUPLE_MASTER])
		return -EOPNOTSUPP;

	if (cda[CTA_HELP]) {
		err = ctnetlink_change_helper(ct, cda);
		if (err < 0)
			return err;
	}

	if (cda[CTA_TIMEOUT]) {
		err = ctnetlink_change_timeout(ct, cda);
		if (err < 0)
			return err;
	}

	if (cda[CTA_STATUS]) {
		err = ctnetlink_change_status(ct, cda);
		if (err < 0)
			return err;
	}

	if (cda[CTA_PROTOINFO]) {
		err = ctnetlink_change_protoinfo(ct, cda);
		if (err < 0)
			return err;
	}

#if defined(CONFIG_NF_CONNTRACK_MARK)
	if (cda[CTA_MARK])
		ct->mark = ntohl(nla_get_be32(cda[CTA_MARK]));
#endif

#ifdef CONFIG_NF_NAT_NEEDED
	if (cda[CTA_NAT_SEQ_ADJ_ORIG] || cda[CTA_NAT_SEQ_ADJ_REPLY]) {
		err = ctnetlink_change_nat_seq_adj(ct, cda);
		if (err < 0)
			return err;
	}
#endif

	return 0;
}

static struct nf_conn *
ctnetlink_create_conntrack(struct net *net, u16 zone,
			   const struct nlattr * const cda[],
			   struct nf_conntrack_tuple *otuple,
			   struct nf_conntrack_tuple *rtuple,
			   u8 u3)
{
	struct nf_conn *ct;
	int err = -EINVAL;
	struct nf_conntrack_helper *helper;

	ct = nf_conntrack_alloc(net, zone, otuple, rtuple, GFP_ATOMIC);
	if (IS_ERR(ct))
		return ERR_PTR(-ENOMEM);

	if (!cda[CTA_TIMEOUT])
		goto err1;
	ct->timeout.expires = ntohl(nla_get_be32(cda[CTA_TIMEOUT]));

	ct->timeout.expires = jiffies + ct->timeout.expires * HZ;

	rcu_read_lock();
 	if (cda[CTA_HELP]) {
		char *helpname = NULL;
 
 		err = ctnetlink_parse_help(cda[CTA_HELP], &helpname);
 		if (err < 0)
			goto err2;

		helper = __nf_conntrack_helper_find(helpname, nf_ct_l3num(ct),
						    nf_ct_protonum(ct));
		if (helper == NULL) {
			rcu_read_unlock();
#ifdef CONFIG_MODULES
			if (request_module("nfct-helper-%s", helpname) < 0) {
				err = -EOPNOTSUPP;
				goto err1;
			}

			rcu_read_lock();
			helper = __nf_conntrack_helper_find(helpname,
							    nf_ct_l3num(ct),
							    nf_ct_protonum(ct));
			if (helper) {
				err = -EAGAIN;
				goto err2;
			}
			rcu_read_unlock();
#endif
			err = -EOPNOTSUPP;
			goto err1;
		} else {
			struct nf_conn_help *help;

			help = nf_ct_helper_ext_add(ct, GFP_ATOMIC);
			if (help == NULL) {
				err = -ENOMEM;
				goto err2;
			}

			/* not in hash table yet so not strictly necessary */
			rcu_assign_pointer(help->helper, helper);
		}
	} else {
		/* try an implicit helper assignation */
		err = __nf_ct_try_assign_helper(ct, NULL, GFP_ATOMIC);
		if (err < 0)
			goto err2;
	}

	if (cda[CTA_NAT_SRC] || cda[CTA_NAT_DST]) {
		err = ctnetlink_change_nat(ct, cda);
		if (err < 0)
			goto err2;
	}

	nf_ct_acct_ext_add(ct, GFP_ATOMIC);
	nf_ct_ecache_ext_add(ct, 0, 0, GFP_ATOMIC);
	/* we must add conntrack extensions before confirmation. */
	ct->status |= IPS_CONFIRMED;

	if (cda[CTA_STATUS]) {
		err = ctnetlink_change_status(ct, cda);
		if (err < 0)
			goto err2;
	}

#ifdef CONFIG_NF_NAT_NEEDED
	if (cda[CTA_NAT_SEQ_ADJ_ORIG] || cda[CTA_NAT_SEQ_ADJ_REPLY]) {
		err = ctnetlink_change_nat_seq_adj(ct, cda);
		if (err < 0)
			goto err2;
	}
#endif

	if (cda[CTA_PROTOINFO]) {
		err = ctnetlink_change_protoinfo(ct, cda);
		if (err < 0)
			goto err2;
	}

#if defined(CONFIG_NF_CONNTRACK_MARK)
	if (cda[CTA_MARK])
		ct->mark = ntohl(nla_get_be32(cda[CTA_MARK]));
#endif

	/* setup master conntrack: this is a confirmed expectation */
	if (cda[CTA_TUPLE_MASTER]) {
		struct nf_conntrack_tuple master;
		struct nf_conntrack_tuple_hash *master_h;
		struct nf_conn *master_ct;

		err = ctnetlink_parse_tuple(cda, &master, CTA_TUPLE_MASTER, u3);
		if (err < 0)
			goto err2;

		master_h = nf_conntrack_find_get(net, zone, &master);
		if (master_h == NULL) {
			err = -ENOENT;
			goto err2;
		}
		master_ct = nf_ct_tuplehash_to_ctrack(master_h);
		__set_bit(IPS_EXPECTED_BIT, &ct->status);
		ct->master = master_ct;
	}

	add_timer(&ct->timeout);
	nf_conntrack_hash_insert(ct);
	rcu_read_unlock();

	return ct;

err2:
	rcu_read_unlock();
err1:
	nf_conntrack_free(ct);
	return ERR_PTR(err);
}

static int
ctnetlink_new_conntrack(struct sock *ctnl, struct sk_buff *skb,
			const struct nlmsghdr *nlh,
			const struct nlattr * const cda[])
{
	struct net *net = sock_net(ctnl);
	struct nf_conntrack_tuple otuple, rtuple;
	struct nf_conntrack_tuple_hash *h = NULL;
	struct nfgenmsg *nfmsg = nlmsg_data(nlh);
	u_int8_t u3 = nfmsg->nfgen_family;
	u16 zone;
	int err;

	err = ctnetlink_parse_zone(cda[CTA_ZONE], &zone);
	if (err < 0)
		return err;

	if (cda[CTA_TUPLE_ORIG]) {
		err = ctnetlink_parse_tuple(cda, &otuple, CTA_TUPLE_ORIG, u3);
		if (err < 0)
			return err;
	}

	if (cda[CTA_TUPLE_REPLY]) {
		err = ctnetlink_parse_tuple(cda, &rtuple, CTA_TUPLE_REPLY, u3);
		if (err < 0)
			return err;
	}

	spin_lock_bh(&nf_conntrack_lock);
	if (cda[CTA_TUPLE_ORIG])
		h = __nf_conntrack_find(net, zone, &otuple);
	else if (cda[CTA_TUPLE_REPLY])
		h = __nf_conntrack_find(net, zone, &rtuple);

	if (h == NULL) {
		err = -ENOENT;
		if (nlh->nlmsg_flags & NLM_F_CREATE) {
			struct nf_conn *ct;
			enum ip_conntrack_events events;

			ct = ctnetlink_create_conntrack(net, zone, cda, &otuple,
							&rtuple, u3);
			if (IS_ERR(ct)) {
				err = PTR_ERR(ct);
				goto out_unlock;
			}
			err = 0;
			nf_conntrack_get(&ct->ct_general);
			spin_unlock_bh(&nf_conntrack_lock);
			if (test_bit(IPS_EXPECTED_BIT, &ct->status))
				events = IPCT_RELATED;
			else
				events = IPCT_NEW;

			nf_conntrack_eventmask_report((1 << IPCT_REPLY) |
						      (1 << IPCT_ASSURED) |
						      (1 << IPCT_HELPER) |
						      (1 << IPCT_PROTOINFO) |
						      (1 << IPCT_NATSEQADJ) |
						      (1 << IPCT_MARK) | events,
						      ct, NETLINK_CB(skb).pid,
						      nlmsg_report(nlh));
			nf_ct_put(ct);
		} else
			spin_unlock_bh(&nf_conntrack_lock);

		return err;
	}
	/* implicit 'else' */

	/* We manipulate the conntrack inside the global conntrack table lock,
	 * so there's no need to increase the refcount */
	err = -EEXIST;
	if (!(nlh->nlmsg_flags & NLM_F_EXCL)) {
		struct nf_conn *ct = nf_ct_tuplehash_to_ctrack(h);

		err = ctnetlink_change_conntrack(ct, cda);
		if (err == 0) {
			nf_conntrack_get(&ct->ct_general);
			spin_unlock_bh(&nf_conntrack_lock);
			nf_conntrack_eventmask_report((1 << IPCT_REPLY) |
						      (1 << IPCT_ASSURED) |
						      (1 << IPCT_HELPER) |
						      (1 << IPCT_PROTOINFO) |
						      (1 << IPCT_NATSEQADJ) |
						      (1 << IPCT_MARK),
						      ct, NETLINK_CB(skb).pid,
						      nlmsg_report(nlh));
			nf_ct_put(ct);
		} else
			spin_unlock_bh(&nf_conntrack_lock);

		return err;
	}

out_unlock:
	spin_unlock_bh(&nf_conntrack_lock);
	return err;
}

/***********************************************************************
 * EXPECT
 ***********************************************************************/

static inline int
ctnetlink_exp_dump_tuple(struct sk_buff *skb,
			 const struct nf_conntrack_tuple *tuple,
			 enum ctattr_expect type)
{
	struct nlattr *nest_parms;

	nest_parms = nla_nest_start(skb, type | NLA_F_NESTED);
	if (!nest_parms)
		goto nla_put_failure;
	if (ctnetlink_dump_tuples(skb, tuple) < 0)
		goto nla_put_failure;
	nla_nest_end(skb, nest_parms);

	return 0;

nla_put_failure:
	return -1;
}

static inline int
ctnetlink_exp_dump_mask(struct sk_buff *skb,
			const struct nf_conntrack_tuple *tuple,
			const struct nf_conntrack_tuple_mask *mask)
{
	int ret;
	struct nf_conntrack_l3proto *l3proto;
	struct nf_conntrack_l4proto *l4proto;
	struct nf_conntrack_tuple m;
	struct nlattr *nest_parms;

	memset(&m, 0xFF, sizeof(m));
	memcpy(&m.src.u3, &mask->src.u3, sizeof(m.src.u3));
	m.src.u.all = mask->src.u.all;
	m.dst.protonum = tuple->dst.protonum;

	nest_parms = nla_nest_start(skb, CTA_EXPECT_MASK | NLA_F_NESTED);
	if (!nest_parms)
		goto nla_put_failure;

	l3proto = __nf_ct_l3proto_find(tuple->src.l3num);
	ret = ctnetlink_dump_tuples_ip(skb, &m, l3proto);

	if (unlikely(ret < 0))
		goto nla_put_failure;

	l4proto = __nf_ct_l4proto_find(tuple->src.l3num, tuple->dst.protonum);
	ret = ctnetlink_dump_tuples_proto(skb, &m, l4proto);
	if (unlikely(ret < 0))
		goto nla_put_failure;

	nla_nest_end(skb, nest_parms);

	return 0;

nla_put_failure:
	return -1;
}

static int
ctnetlink_exp_dump_expect(struct sk_buff *skb,
			  const struct nf_conntrack_expect *exp)
{
	struct nf_conn *master = exp->master;
	struct nf_conntrack_helper *helper;
	long timeout = (exp->timeout.expires - jiffies) / HZ;

	if (timeout < 0)
		timeout = 0;

	if (ctnetlink_exp_dump_tuple(skb, &exp->tuple, CTA_EXPECT_TUPLE) < 0)
		goto nla_put_failure;
	if (ctnetlink_exp_dump_mask(skb, &exp->tuple, &exp->mask) < 0)
		goto nla_put_failure;
	if (ctnetlink_exp_dump_tuple(skb,
				 &master->tuplehash[IP_CT_DIR_ORIGINAL].tuple,
				 CTA_EXPECT_MASTER) < 0)
		goto nla_put_failure;

	NLA_PUT_BE32(skb, CTA_EXPECT_TIMEOUT, htonl(timeout));
	NLA_PUT_BE32(skb, CTA_EXPECT_ID, htonl((unsigned long)exp));
	helper = rcu_dereference(nfct_help(master)->helper);
	if (helper)
		NLA_PUT_STRING(skb, CTA_EXPECT_HELP_NAME, helper->name);

	return 0;

nla_put_failure:
	return -1;
}

static int
ctnetlink_exp_fill_info(struct sk_buff *skb, u32 pid, u32 seq,
			int event, const struct nf_conntrack_expect *exp)
{
	struct nlmsghdr *nlh;
	struct nfgenmsg *nfmsg;
	unsigned int flags = pid ? NLM_F_MULTI : 0;

	event |= NFNL_SUBSYS_CTNETLINK_EXP << 8;
	nlh = nlmsg_put(skb, pid, seq, event, sizeof(*nfmsg), flags);
	if (nlh == NULL)
		goto nlmsg_failure;

	nfmsg = nlmsg_data(nlh);
	nfmsg->nfgen_family = exp->tuple.src.l3num;
	nfmsg->version	    = NFNETLINK_V0;
	nfmsg->res_id	    = 0;

	if (ctnetlink_exp_dump_expect(skb, exp) < 0)
		goto nla_put_failure;

	nlmsg_end(skb, nlh);
	return skb->len;

nlmsg_failure:
nla_put_failure:
	nlmsg_cancel(skb, nlh);
	return -1;
}

#ifdef CONFIG_NF_CONNTRACK_EVENTS
static int
ctnetlink_expect_event(unsigned int events, struct nf_exp_event *item)
{
	struct nf_conntrack_expect *exp = item->exp;
	struct net *net = nf_ct_exp_net(exp);
	struct nlmsghdr *nlh;
	struct nfgenmsg *nfmsg;
	struct sk_buff *skb;
	unsigned int type;
	int flags = 0;

	if (events & (1 << IPEXP_NEW)) {
		type = IPCTNL_MSG_EXP_NEW;
		flags = NLM_F_CREATE|NLM_F_EXCL;
	} else
		return 0;

	if (!item->report &&
	    !nfnetlink_has_listeners(net, NFNLGRP_CONNTRACK_EXP_NEW))
		return 0;

	skb = nlmsg_new(NLMSG_DEFAULT_SIZE, GFP_ATOMIC);
	if (skb == NULL)
		goto errout;

	type |= NFNL_SUBSYS_CTNETLINK_EXP << 8;
	nlh = nlmsg_put(skb, item->pid, 0, type, sizeof(*nfmsg), flags);
	if (nlh == NULL)
		goto nlmsg_failure;

	nfmsg = nlmsg_data(nlh);
	nfmsg->nfgen_family = exp->tuple.src.l3num;
	nfmsg->version	    = NFNETLINK_V0;
	nfmsg->res_id	    = 0;

	rcu_read_lock();
	if (ctnetlink_exp_dump_expect(skb, exp) < 0)
		goto nla_put_failure;
	rcu_read_unlock();

	nlmsg_end(skb, nlh);
	nfnetlink_send(skb, net, item->pid, NFNLGRP_CONNTRACK_EXP_NEW,
		       item->report, GFP_ATOMIC);
	return 0;

nla_put_failure:
	rcu_read_unlock();
	nlmsg_cancel(skb, nlh);
nlmsg_failure:
	kfree_skb(skb);
errout:
	nfnetlink_set_err(net, 0, 0, -ENOBUFS);
	return 0;
}
#endif
static int ctnetlink_exp_done(struct netlink_callback *cb)
{
	if (cb->args[1])
		nf_ct_expect_put((struct nf_conntrack_expect *)cb->args[1]);
	return 0;
}

static int
ctnetlink_exp_dump_table(struct sk_buff *skb, struct netlink_callback *cb)
{
	struct net *net = sock_net(skb->sk);
	struct nf_conntrack_expect *exp, *last;
	struct nfgenmsg *nfmsg = nlmsg_data(cb->nlh);
	struct hlist_node *n;
	u_int8_t l3proto = nfmsg->nfgen_family;

	rcu_read_lock();
	last = (struct nf_conntrack_expect *)cb->args[1];
	for (; cb->args[0] < nf_ct_expect_hsize; cb->args[0]++) {
restart:
		hlist_for_each_entry(exp, n, &net->ct.expect_hash[cb->args[0]],
				     hnode) {
			if (l3proto && exp->tuple.src.l3num != l3proto)
				continue;
			if (cb->args[1]) {
				if (exp != last)
					continue;
				cb->args[1] = 0;
			}
			if (ctnetlink_exp_fill_info(skb,
						    NETLINK_CB(cb->skb).pid,
						    cb->nlh->nlmsg_seq,
						    IPCTNL_MSG_EXP_NEW,
						    exp) < 0) {
				if (!atomic_inc_not_zero(&exp->use))
					continue;
				cb->args[1] = (unsigned long)exp;
				goto out;
			}
		}
		if (cb->args[1]) {
			cb->args[1] = 0;
			goto restart;
		}
	}
out:
	rcu_read_unlock();
	if (last)
		nf_ct_expect_put(last);

	return skb->len;
}

static const struct nla_policy exp_nla_policy[CTA_EXPECT_MAX+1] = {
	[CTA_EXPECT_MASTER]	= { .type = NLA_NESTED },
	[CTA_EXPECT_TUPLE]	= { .type = NLA_NESTED },
	[CTA_EXPECT_MASK]	= { .type = NLA_NESTED },
	[CTA_EXPECT_TIMEOUT]	= { .type = NLA_U32 },
	[CTA_EXPECT_ID]		= { .type = NLA_U32 },
	[CTA_EXPECT_HELP_NAME]	= { .type = NLA_NUL_STRING },
};

static int
ctnetlink_get_expect(struct sock *ctnl, struct sk_buff *skb,
		     const struct nlmsghdr *nlh,
		     const struct nlattr * const cda[])
{
	struct net *net = sock_net(ctnl);
	struct nf_conntrack_tuple tuple;
	struct nf_conntrack_expect *exp;
	struct sk_buff *skb2;
	struct nfgenmsg *nfmsg = nlmsg_data(nlh);
	u_int8_t u3 = nfmsg->nfgen_family;
	u16 zone;
	int err;

	if (nlh->nlmsg_flags & NLM_F_DUMP) {
		return netlink_dump_start(ctnl, skb, nlh,
					  ctnetlink_exp_dump_table,
					  ctnetlink_exp_done);
	}

	err = ctnetlink_parse_zone(cda[CTA_EXPECT_ZONE], &zone);
	if (err < 0)
		return err;

	if (cda[CTA_EXPECT_MASTER])
		err = ctnetlink_parse_tuple(cda, &tuple, CTA_EXPECT_MASTER, u3);
	else
		return -EINVAL;

	if (err < 0)
		return err;

	exp = nf_ct_expect_find_get(net, zone, &tuple);
	if (!exp)
		return -ENOENT;

	if (cda[CTA_EXPECT_ID]) {
		__be32 id = nla_get_be32(cda[CTA_EXPECT_ID]);
		if (ntohl(id) != (u32)(unsigned long)exp) {
			nf_ct_expect_put(exp);
			return -ENOENT;
		}
	}

	err = -ENOMEM;
	skb2 = nlmsg_new(NLMSG_DEFAULT_SIZE, GFP_KERNEL);
	if (skb2 == NULL)
		goto out;

	rcu_read_lock();
	err = ctnetlink_exp_fill_info(skb2, NETLINK_CB(skb).pid,
				      nlh->nlmsg_seq, IPCTNL_MSG_EXP_NEW, exp);
	rcu_read_unlock();
	if (err <= 0)
		goto free;

	nf_ct_expect_put(exp);

	return netlink_unicast(ctnl, skb2, NETLINK_CB(skb).pid, MSG_DONTWAIT);

free:
	kfree_skb(skb2);
out:
	nf_ct_expect_put(exp);
	return err;
}

static int
ctnetlink_del_expect(struct sock *ctnl, struct sk_buff *skb,
		     const struct nlmsghdr *nlh,
		     const struct nlattr * const cda[])
{
	struct net *net = sock_net(ctnl);
	struct nf_conntrack_expect *exp;
	struct nf_conntrack_tuple tuple;
	struct nfgenmsg *nfmsg = nlmsg_data(nlh);
	struct hlist_node *n, *next;
	u_int8_t u3 = nfmsg->nfgen_family;
	unsigned int i;
	u16 zone;
	int err;

	if (cda[CTA_EXPECT_TUPLE]) {
		/* delete a single expect by tuple */
		err = ctnetlink_parse_zone(cda[CTA_EXPECT_ZONE], &zone);
		if (err < 0)
			return err;

		err = ctnetlink_parse_tuple(cda, &tuple, CTA_EXPECT_TUPLE, u3);
		if (err < 0)
			return err;

		/* bump usage count to 2 */
		exp = nf_ct_expect_find_get(net, zone, &tuple);
		if (!exp)
			return -ENOENT;

		if (cda[CTA_EXPECT_ID]) {
			__be32 id = nla_get_be32(cda[CTA_EXPECT_ID]);
			if (ntohl(id) != (u32)(unsigned long)exp) {
				nf_ct_expect_put(exp);
				return -ENOENT;
			}
		}

		/* after list removal, usage count == 1 */
		nf_ct_unexpect_related(exp);
		/* have to put what we 'get' above.
		 * after this line usage count == 0 */
		nf_ct_expect_put(exp);
	} else if (cda[CTA_EXPECT_HELP_NAME]) {
		char *name = nla_data(cda[CTA_EXPECT_HELP_NAME]);
		struct nf_conn_help *m_help;

		/* delete all expectations for this helper */
		spin_lock_bh(&nf_conntrack_lock);
		for (i = 0; i < nf_ct_expect_hsize; i++) {
			hlist_for_each_entry_safe(exp, n, next,
						  &net->ct.expect_hash[i],
						  hnode) {
				m_help = nfct_help(exp->master);
				if (!strcmp(m_help->helper->name, name) &&
				    del_timer(&exp->timeout)) {
					nf_ct_unlink_expect(exp);
					nf_ct_expect_put(exp);
				}
			}
		}
		spin_unlock_bh(&nf_conntrack_lock);
	} else {
		/* This basically means we have to flush everything*/
		spin_lock_bh(&nf_conntrack_lock);
		for (i = 0; i < nf_ct_expect_hsize; i++) {
			hlist_for_each_entry_safe(exp, n, next,
						  &net->ct.expect_hash[i],
						  hnode) {
				if (del_timer(&exp->timeout)) {
					nf_ct_unlink_expect(exp);
					nf_ct_expect_put(exp);
				}
			}
		}
		spin_unlock_bh(&nf_conntrack_lock);
	}

	return 0;
}
static int
ctnetlink_change_expect(struct nf_conntrack_expect *x,
			const struct nlattr * const cda[])
{
	return -EOPNOTSUPP;
}

static int
ctnetlink_create_expect(struct net *net, u16 zone,
			const struct nlattr * const cda[],
			u_int8_t u3,
			u32 pid, int report)
{
	struct nf_conntrack_tuple tuple, mask, master_tuple;
	struct nf_conntrack_tuple_hash *h = NULL;
	struct nf_conntrack_expect *exp;
	struct nf_conn *ct;
	struct nf_conn_help *help;
	int err = 0;

	/* caller guarantees that those three CTA_EXPECT_* exist */
	err = ctnetlink_parse_tuple(cda, &tuple, CTA_EXPECT_TUPLE, u3);
	if (err < 0)
		return err;
	err = ctnetlink_parse_tuple(cda, &mask, CTA_EXPECT_MASK, u3);
	if (err < 0)
		return err;
	err = ctnetlink_parse_tuple(cda, &master_tuple, CTA_EXPECT_MASTER, u3);
	if (err < 0)
		return err;

	/* Look for master conntrack of this expectation */
	h = nf_conntrack_find_get(net, zone, &master_tuple);
	if (!h)
		return -ENOENT;
	ct = nf_ct_tuplehash_to_ctrack(h);
	help = nfct_help(ct);

	if (!help || !help->helper) {
		/* such conntrack hasn't got any helper, abort */
		err = -EOPNOTSUPP;
		goto out;
	}

	exp = nf_ct_expect_alloc(ct);
	if (!exp) {
		err = -ENOMEM;
		goto out;
	}

	exp->class = 0;
	exp->expectfn = NULL;
	exp->flags = 0;
	exp->master = ct;
	exp->helper = NULL;
	memcpy(&exp->tuple, &tuple, sizeof(struct nf_conntrack_tuple));
	memcpy(&exp->mask.src.u3, &mask.src.u3, sizeof(exp->mask.src.u3));
	exp->mask.src.u.all = mask.src.u.all;

	err = nf_ct_expect_related_report(exp, pid, report);
	nf_ct_expect_put(exp);

out:
	nf_ct_put(nf_ct_tuplehash_to_ctrack(h));
	return err;
}

static int
ctnetlink_new_expect(struct sock *ctnl, struct sk_buff *skb,
		     const struct nlmsghdr *nlh,
		     const struct nlattr * const cda[])
{
	struct net *net = sock_net(ctnl);
	struct nf_conntrack_tuple tuple;
	struct nf_conntrack_expect *exp;
	struct nfgenmsg *nfmsg = nlmsg_data(nlh);
	u_int8_t u3 = nfmsg->nfgen_family;
	u16 zone;
	int err;

	if (!cda[CTA_EXPECT_TUPLE]
	    || !cda[CTA_EXPECT_MASK]
	    || !cda[CTA_EXPECT_MASTER])
		return -EINVAL;

	err = ctnetlink_parse_zone(cda[CTA_EXPECT_ZONE], &zone);
	if (err < 0)
		return err;

	err = ctnetlink_parse_tuple(cda, &tuple, CTA_EXPECT_TUPLE, u3);
	if (err < 0)
		return err;

	spin_lock_bh(&nf_conntrack_lock);
	exp = __nf_ct_expect_find(net, zone, &tuple);

	if (!exp) {
		spin_unlock_bh(&nf_conntrack_lock);
		err = -ENOENT;
		if (nlh->nlmsg_flags & NLM_F_CREATE) {
			err = ctnetlink_create_expect(net, zone, cda,
						      u3,
						      NETLINK_CB(skb).pid,
						      nlmsg_report(nlh));
		}
		return err;
	}

	err = -EEXIST;
	if (!(nlh->nlmsg_flags & NLM_F_EXCL))
		err = ctnetlink_change_expect(exp, cda);
	spin_unlock_bh(&nf_conntrack_lock);

	return err;
}

#ifdef CONFIG_NF_CONNTRACK_EVENTS
static struct nf_ct_event_notifier ctnl_notifier = {
	.fcn = ctnetlink_conntrack_event,
};

static struct nf_exp_event_notifier ctnl_notifier_exp = {
	.fcn = ctnetlink_expect_event,
};
#endif

static const struct nfnl_callback ctnl_cb[IPCTNL_MSG_MAX] = {
	[IPCTNL_MSG_CT_NEW]		= { .call = ctnetlink_new_conntrack,
					    .attr_count = CTA_MAX,
					    .policy = ct_nla_policy },
	[IPCTNL_MSG_CT_GET] 		= { .call = ctnetlink_get_conntrack,
					    .attr_count = CTA_MAX,
					    .policy = ct_nla_policy },
	[IPCTNL_MSG_CT_DELETE]  	= { .call = ctnetlink_del_conntrack,
					    .attr_count = CTA_MAX,
					    .policy = ct_nla_policy },
	[IPCTNL_MSG_CT_GET_CTRZERO] 	= { .call = ctnetlink_get_conntrack,
					    .attr_count = CTA_MAX,
					    .policy = ct_nla_policy },
};

static const struct nfnl_callback ctnl_exp_cb[IPCTNL_MSG_EXP_MAX] = {
	[IPCTNL_MSG_EXP_GET]		= { .call = ctnetlink_get_expect,
					    .attr_count = CTA_EXPECT_MAX,
					    .policy = exp_nla_policy },
	[IPCTNL_MSG_EXP_NEW]		= { .call = ctnetlink_new_expect,
					    .attr_count = CTA_EXPECT_MAX,
					    .policy = exp_nla_policy },
	[IPCTNL_MSG_EXP_DELETE]		= { .call = ctnetlink_del_expect,
					    .attr_count = CTA_EXPECT_MAX,
					    .policy = exp_nla_policy },
};

static const struct nfnetlink_subsystem ctnl_subsys = {
	.name				= "conntrack",
	.subsys_id			= NFNL_SUBSYS_CTNETLINK,
	.cb_count			= IPCTNL_MSG_MAX,
	.cb				= ctnl_cb,
};

static const struct nfnetlink_subsystem ctnl_exp_subsys = {
	.name				= "conntrack_expect",
	.subsys_id			= NFNL_SUBSYS_CTNETLINK_EXP,
	.cb_count			= IPCTNL_MSG_EXP_MAX,
	.cb				= ctnl_exp_cb,
};

MODULE_ALIAS("ip_conntrack_netlink");
MODULE_ALIAS_NFNL_SUBSYS(NFNL_SUBSYS_CTNETLINK);
MODULE_ALIAS_NFNL_SUBSYS(NFNL_SUBSYS_CTNETLINK_EXP);

static int __init ctnetlink_init(void)
{
	int ret;

	printk("ctnetlink v%s: registering with nfnetlink.\n", version);
	ret = nfnetlink_subsys_register(&ctnl_subsys);
	if (ret < 0) {
		printk("ctnetlink_init: cannot register with nfnetlink.\n");
		goto err_out;
	}

	ret = nfnetlink_subsys_register(&ctnl_exp_subsys);
	if (ret < 0) {
		printk("ctnetlink_init: cannot register exp with nfnetlink.\n");
		goto err_unreg_subsys;
	}

#ifdef CONFIG_NF_CONNTRACK_EVENTS
	ret = nf_conntrack_register_notifier(&ctnl_notifier);
	if (ret < 0) {
		printk("ctnetlink_init: cannot register notifier.\n");
		goto err_unreg_exp_subsys;
	}

	ret = nf_ct_expect_register_notifier(&ctnl_notifier_exp);
	if (ret < 0) {
		printk("ctnetlink_init: cannot expect register notifier.\n");
		goto err_unreg_notifier;
	}
#endif

	return 0;

#ifdef CONFIG_NF_CONNTRACK_EVENTS
err_unreg_notifier:
	nf_conntrack_unregister_notifier(&ctnl_notifier);
err_unreg_exp_subsys:
	nfnetlink_subsys_unregister(&ctnl_exp_subsys);
#endif
err_unreg_subsys:
	nfnetlink_subsys_unregister(&ctnl_subsys);
err_out:
	return ret;
}

static void __exit ctnetlink_exit(void)
{
	printk("ctnetlink: unregistering from nfnetlink.\n");

#ifdef CONFIG_NF_CONNTRACK_EVENTS
	nf_ct_expect_unregister_notifier(&ctnl_notifier_exp);
	nf_conntrack_unregister_notifier(&ctnl_notifier);
#endif

	nfnetlink_subsys_unregister(&ctnl_exp_subsys);
	nfnetlink_subsys_unregister(&ctnl_subsys);
	return;
}

module_init(ctnetlink_init);
module_exit(ctnetlink_exit);<|MERGE_RESOLUTION|>--- conflicted
+++ resolved
@@ -606,11 +606,7 @@
 
 	rcu_read_lock();
 	last = (struct nf_conn *)cb->args[1];
-<<<<<<< HEAD
-	for (; cb->args[0] < init_net.ct.htable_size; cb->args[0]++) {
-=======
 	for (; cb->args[0] < net->ct.htable_size; cb->args[0]++) {
->>>>>>> 57d54889
 restart:
 		hlist_nulls_for_each_entry_rcu(h, n, &net->ct.hash[cb->args[0]],
 					 hnnode) {
