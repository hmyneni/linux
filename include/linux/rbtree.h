/*
  Red Black Trees
  (C) 1999  Andrea Arcangeli <andrea@suse.de>
  
  This program is free software; you can redistribute it and/or modify
  it under the terms of the GNU General Public License as published by
  the Free Software Foundation; either version 2 of the License, or
  (at your option) any later version.

  This program is distributed in the hope that it will be useful,
  but WITHOUT ANY WARRANTY; without even the implied warranty of
  MERCHANTABILITY or FITNESS FOR A PARTICULAR PURPOSE.  See the
  GNU General Public License for more details.

  You should have received a copy of the GNU General Public License
  along with this program; if not, write to the Free Software
  Foundation, Inc., 59 Temple Place, Suite 330, Boston, MA  02111-1307  USA

  linux/include/linux/rbtree.h

  To use rbtrees you'll have to implement your own insert and search cores.
  This will avoid us to use callbacks and to drop drammatically performances.
  I know it's not the cleaner way,  but in C (not in C++) to get
  performances and genericity...

  See Documentation/rbtree.txt for documentation and samples.
*/

#ifndef	_LINUX_RBTREE_H
#define	_LINUX_RBTREE_H

#include <linux/kernel.h>
#include <linux/stddef.h>

struct rb_node {
	unsigned long  __rb_parent_color;
	struct rb_node *rb_right;
	struct rb_node *rb_left;
} __attribute__((aligned(sizeof(long))));
    /* The alignment might seem pointless, but allegedly CRIS needs it */

struct rb_root {
	struct rb_node *rb_node;
};


#define rb_parent(r)   ((struct rb_node *)((r)->__rb_parent_color & ~3))

#define RB_ROOT	(struct rb_root) { NULL, }
#define	rb_entry(ptr, type, member) container_of(ptr, type, member)

#define RB_EMPTY_ROOT(root)  ((root)->rb_node == NULL)

/* 'empty' nodes are nodes that are known not to be inserted in an rbree */
#define RB_EMPTY_NODE(node)  \
	((node)->__rb_parent_color == (unsigned long)(node))
#define RB_CLEAR_NODE(node)  \
	((node)->__rb_parent_color = (unsigned long)(node))


extern void rb_insert_color(struct rb_node *, struct rb_root *);
extern void rb_erase(struct rb_node *, struct rb_root *);


/* Find logical next and previous nodes in a tree */
extern struct rb_node *rb_next(const struct rb_node *);
extern struct rb_node *rb_prev(const struct rb_node *);
extern struct rb_node *rb_first(const struct rb_root *);
extern struct rb_node *rb_last(const struct rb_root *);

/* Postorder iteration - always visit the parent after its children */
extern struct rb_node *rb_first_postorder(const struct rb_root *);
extern struct rb_node *rb_next_postorder(const struct rb_node *);

/* Fast replacement of a single node without remove/rebalance/add/rebalance */
extern void rb_replace_node(struct rb_node *victim, struct rb_node *new, 
			    struct rb_root *root);

static inline void rb_link_node(struct rb_node * node, struct rb_node * parent,
				struct rb_node ** rb_link)
{
	node->__rb_parent_color = (unsigned long)parent;
	node->rb_left = node->rb_right = NULL;

	*rb_link = node;
}

<<<<<<< HEAD
=======
#define rb_entry_safe(ptr, type, member) \
	({ typeof(ptr) ____ptr = (ptr); \
	   ____ptr ? rb_entry(____ptr, type, member) : NULL; \
	})

>>>>>>> d8ec26d7
/**
 * rbtree_postorder_for_each_entry_safe - iterate over rb_root in post order of
 * given type safe against removal of rb_node entry
 *
 * @pos:	the 'type *' to use as a loop cursor.
 * @n:		another 'type *' to use as temporary storage
 * @root:	'rb_root *' of the rbtree.
 * @field:	the name of the rb_node field within 'type'.
 */
#define rbtree_postorder_for_each_entry_safe(pos, n, root, field) \
<<<<<<< HEAD
	for (pos = rb_entry(rb_first_postorder(root), typeof(*pos), field),\
		n = rb_entry(rb_next_postorder(&pos->field), \
			typeof(*pos), field); \
	     &pos->field; \
	     pos = n, \
		n = rb_entry(rb_next_postorder(&pos->field), \
			typeof(*pos), field))
=======
	for (pos = rb_entry_safe(rb_first_postorder(root), typeof(*pos), field); \
	     pos && ({ n = rb_entry_safe(rb_next_postorder(&pos->field), \
			typeof(*pos), field); 1; }); \
	     pos = n)
>>>>>>> d8ec26d7

#endif	/* _LINUX_RBTREE_H */<|MERGE_RESOLUTION|>--- conflicted
+++ resolved
@@ -85,14 +85,11 @@
 	*rb_link = node;
 }
 
-<<<<<<< HEAD
-=======
 #define rb_entry_safe(ptr, type, member) \
 	({ typeof(ptr) ____ptr = (ptr); \
 	   ____ptr ? rb_entry(____ptr, type, member) : NULL; \
 	})
 
->>>>>>> d8ec26d7
 /**
  * rbtree_postorder_for_each_entry_safe - iterate over rb_root in post order of
  * given type safe against removal of rb_node entry
@@ -103,19 +100,9 @@
  * @field:	the name of the rb_node field within 'type'.
  */
 #define rbtree_postorder_for_each_entry_safe(pos, n, root, field) \
-<<<<<<< HEAD
-	for (pos = rb_entry(rb_first_postorder(root), typeof(*pos), field),\
-		n = rb_entry(rb_next_postorder(&pos->field), \
-			typeof(*pos), field); \
-	     &pos->field; \
-	     pos = n, \
-		n = rb_entry(rb_next_postorder(&pos->field), \
-			typeof(*pos), field))
-=======
 	for (pos = rb_entry_safe(rb_first_postorder(root), typeof(*pos), field); \
 	     pos && ({ n = rb_entry_safe(rb_next_postorder(&pos->field), \
 			typeof(*pos), field); 1; }); \
 	     pos = n)
->>>>>>> d8ec26d7
 
 #endif	/* _LINUX_RBTREE_H */