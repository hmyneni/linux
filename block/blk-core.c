--- conflicted
+++ resolved
@@ -1154,13 +1154,9 @@
 
 	blk_rq_init(q, rq);
 	blk_rq_set_rl(rq, rl);
-<<<<<<< HEAD
+	blk_rq_set_prio(rq, ioc);
 	rq->cmd_flags = op;
 	rq->rq_flags = rq_flags;
-=======
-	blk_rq_set_prio(rq, ioc);
-	req_set_op_attrs(rq, op, op_flags | REQ_ALLOCED);
->>>>>>> aecec8b6
 
 	/* init elvpriv */
 	if (rq_flags & RQF_ELVPRIV) {
