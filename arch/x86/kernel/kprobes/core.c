// SPDX-License-Identifier: GPL-2.0-or-later
/*
 *  Kernel Probes (KProbes)
 *
 * Copyright (C) IBM Corporation, 2002, 2004
 *
 * 2002-Oct	Created by Vamsi Krishna S <vamsi_krishna@in.ibm.com> Kernel
 *		Probes initial implementation ( includes contributions from
 *		Rusty Russell).
 * 2004-July	Suparna Bhattacharya <suparna@in.ibm.com> added jumper probes
 *		interface to access function arguments.
 * 2004-Oct	Jim Keniston <jkenisto@us.ibm.com> and Prasanna S Panchamukhi
 *		<prasanna@in.ibm.com> adapted for x86_64 from i386.
 * 2005-Mar	Roland McGrath <roland@redhat.com>
 *		Fixed to handle %rip-relative addressing mode correctly.
 * 2005-May	Hien Nguyen <hien@us.ibm.com>, Jim Keniston
 *		<jkenisto@us.ibm.com> and Prasanna S Panchamukhi
 *		<prasanna@in.ibm.com> added function-return probes.
 * 2005-May	Rusty Lynch <rusty.lynch@intel.com>
 *		Added function return probes functionality
 * 2006-Feb	Masami Hiramatsu <hiramatu@sdl.hitachi.co.jp> added
 *		kprobe-booster and kretprobe-booster for i386.
 * 2007-Dec	Masami Hiramatsu <mhiramat@redhat.com> added kprobe-booster
 *		and kretprobe-booster for x86-64
 * 2007-Dec	Masami Hiramatsu <mhiramat@redhat.com>, Arjan van de Ven
 *		<arjan@infradead.org> and Jim Keniston <jkenisto@us.ibm.com>
 *		unified x86 kprobes code.
 */
#include <linux/kprobes.h>
#include <linux/ptrace.h>
#include <linux/string.h>
#include <linux/slab.h>
#include <linux/hardirq.h>
#include <linux/preempt.h>
#include <linux/sched/debug.h>
#include <linux/extable.h>
#include <linux/kdebug.h>
#include <linux/kallsyms.h>
#include <linux/ftrace.h>
#include <linux/frame.h>
#include <linux/kasan.h>
#include <linux/moduleloader.h>

#include <asm/text-patching.h>
#include <asm/cacheflush.h>
#include <asm/desc.h>
#include <asm/pgtable.h>
#include <linux/uaccess.h>
#include <asm/alternative.h>
#include <asm/insn.h>
#include <asm/debugreg.h>
#include <asm/set_memory.h>

#include "common.h"

DEFINE_PER_CPU(struct kprobe *, current_kprobe) = NULL;
DEFINE_PER_CPU(struct kprobe_ctlblk, kprobe_ctlblk);

#define stack_addr(regs) ((unsigned long *)kernel_stack_pointer(regs))

#define W(row, b0, b1, b2, b3, b4, b5, b6, b7, b8, b9, ba, bb, bc, bd, be, bf)\
	(((b0##UL << 0x0)|(b1##UL << 0x1)|(b2##UL << 0x2)|(b3##UL << 0x3) |   \
	  (b4##UL << 0x4)|(b5##UL << 0x5)|(b6##UL << 0x6)|(b7##UL << 0x7) |   \
	  (b8##UL << 0x8)|(b9##UL << 0x9)|(ba##UL << 0xa)|(bb##UL << 0xb) |   \
	  (bc##UL << 0xc)|(bd##UL << 0xd)|(be##UL << 0xe)|(bf##UL << 0xf))    \
	 << (row % 32))
	/*
	 * Undefined/reserved opcodes, conditional jump, Opcode Extension
	 * Groups, and some special opcodes can not boost.
	 * This is non-const and volatile to keep gcc from statically
	 * optimizing it out, as variable_test_bit makes gcc think only
	 * *(unsigned long*) is used.
	 */
static volatile u32 twobyte_is_boostable[256 / 32] = {
	/*      0  1  2  3  4  5  6  7  8  9  a  b  c  d  e  f          */
	/*      ----------------------------------------------          */
	W(0x00, 0, 0, 1, 1, 0, 0, 1, 0, 1, 1, 0, 0, 0, 0, 0, 0) | /* 00 */
	W(0x10, 0, 0, 0, 0, 0, 0, 0, 0, 0, 0, 0, 0, 0, 0, 0, 1) , /* 10 */
	W(0x20, 1, 1, 1, 1, 0, 0, 0, 0, 0, 0, 0, 0, 0, 0, 0, 0) | /* 20 */
	W(0x30, 0, 1, 0, 0, 0, 0, 0, 0, 0, 0, 0, 0, 0, 0, 0, 0) , /* 30 */
	W(0x40, 1, 1, 1, 1, 1, 1, 1, 1, 1, 1, 1, 1, 1, 1, 1, 1) | /* 40 */
	W(0x50, 0, 0, 0, 0, 0, 0, 0, 0, 0, 0, 0, 0, 0, 0, 0, 0) , /* 50 */
	W(0x60, 1, 1, 1, 1, 1, 1, 1, 1, 1, 1, 1, 1, 0, 0, 1, 1) | /* 60 */
	W(0x70, 0, 0, 0, 0, 1, 1, 1, 1, 0, 0, 0, 0, 0, 0, 1, 1) , /* 70 */
	W(0x80, 0, 0, 0, 0, 0, 0, 0, 0, 0, 0, 0, 0, 0, 0, 0, 0) | /* 80 */
	W(0x90, 1, 1, 1, 1, 1, 1, 1, 1, 1, 1, 1, 1, 1, 1, 1, 1) , /* 90 */
	W(0xa0, 1, 1, 0, 1, 1, 1, 0, 0, 1, 1, 0, 1, 1, 1, 0, 1) | /* a0 */
	W(0xb0, 1, 1, 1, 1, 1, 1, 1, 1, 0, 0, 0, 1, 1, 1, 1, 1) , /* b0 */
	W(0xc0, 1, 1, 0, 0, 0, 0, 0, 0, 1, 1, 1, 1, 1, 1, 1, 1) | /* c0 */
	W(0xd0, 0, 1, 1, 1, 0, 1, 0, 0, 1, 1, 0, 1, 1, 1, 0, 1) , /* d0 */
	W(0xe0, 0, 1, 1, 0, 0, 1, 0, 0, 1, 1, 0, 1, 1, 1, 0, 1) | /* e0 */
	W(0xf0, 0, 1, 1, 1, 0, 1, 0, 0, 1, 1, 1, 0, 1, 1, 1, 0)   /* f0 */
	/*      -----------------------------------------------         */
	/*      0  1  2  3  4  5  6  7  8  9  a  b  c  d  e  f          */
};
#undef W

struct kretprobe_blackpoint kretprobe_blacklist[] = {
	{"__switch_to", }, /* This function switches only current task, but
			      doesn't switch kernel stack.*/
	{NULL, NULL}	/* Terminator */
};

const int kretprobe_blacklist_size = ARRAY_SIZE(kretprobe_blacklist);

static nokprobe_inline void
__synthesize_relative_insn(void *dest, void *from, void *to, u8 op)
{
	struct __arch_relative_insn {
		u8 op;
		s32 raddr;
	} __packed *insn;

	insn = (struct __arch_relative_insn *)dest;
	insn->raddr = (s32)((long)(to) - ((long)(from) + 5));
	insn->op = op;
}

/* Insert a jump instruction at address 'from', which jumps to address 'to'.*/
void synthesize_reljump(void *dest, void *from, void *to)
{
	__synthesize_relative_insn(dest, from, to, RELATIVEJUMP_OPCODE);
}
NOKPROBE_SYMBOL(synthesize_reljump);

/* Insert a call instruction at address 'from', which calls address 'to'.*/
void synthesize_relcall(void *dest, void *from, void *to)
{
	__synthesize_relative_insn(dest, from, to, RELATIVECALL_OPCODE);
}
NOKPROBE_SYMBOL(synthesize_relcall);

/*
 * Skip the prefixes of the instruction.
 */
static kprobe_opcode_t *skip_prefixes(kprobe_opcode_t *insn)
{
	insn_attr_t attr;

	attr = inat_get_opcode_attribute((insn_byte_t)*insn);
	while (inat_is_legacy_prefix(attr)) {
		insn++;
		attr = inat_get_opcode_attribute((insn_byte_t)*insn);
	}
#ifdef CONFIG_X86_64
	if (inat_is_rex_prefix(attr))
		insn++;
#endif
	return insn;
}
NOKPROBE_SYMBOL(skip_prefixes);

/*
 * Returns non-zero if INSN is boostable.
 * RIP relative instructions are adjusted at copying time in 64 bits mode
 */
int can_boost(struct insn *insn, void *addr)
{
	kprobe_opcode_t opcode;

	if (search_exception_tables((unsigned long)addr))
		return 0;	/* Page fault may occur on this address. */

	/* 2nd-byte opcode */
	if (insn->opcode.nbytes == 2)
		return test_bit(insn->opcode.bytes[1],
				(unsigned long *)twobyte_is_boostable);

	if (insn->opcode.nbytes != 1)
		return 0;

	/* Can't boost Address-size override prefix */
	if (unlikely(inat_is_address_size_prefix(insn->attr)))
		return 0;

	opcode = insn->opcode.bytes[0];

	switch (opcode & 0xf0) {
	case 0x60:
		/* can't boost "bound" */
		return (opcode != 0x62);
	case 0x70:
		return 0; /* can't boost conditional jump */
	case 0x90:
		return opcode != 0x9a;	/* can't boost call far */
	case 0xc0:
		/* can't boost software-interruptions */
		return (0xc1 < opcode && opcode < 0xcc) || opcode == 0xcf;
	case 0xd0:
		/* can boost AA* and XLAT */
		return (opcode == 0xd4 || opcode == 0xd5 || opcode == 0xd7);
	case 0xe0:
		/* can boost in/out and absolute jmps */
		return ((opcode & 0x04) || opcode == 0xea);
	case 0xf0:
		/* clear and set flags are boostable */
		return (opcode == 0xf5 || (0xf7 < opcode && opcode < 0xfe));
	default:
		/* CS override prefix and call are not boostable */
		return (opcode != 0x2e && opcode != 0x9a);
	}
}

static unsigned long
__recover_probed_insn(kprobe_opcode_t *buf, unsigned long addr)
{
	struct kprobe *kp;
	unsigned long faddr;

	kp = get_kprobe((void *)addr);
	faddr = ftrace_location(addr);
	/*
	 * Addresses inside the ftrace location are refused by
	 * arch_check_ftrace_location(). Something went terribly wrong
	 * if such an address is checked here.
	 */
	if (WARN_ON(faddr && faddr != addr))
		return 0UL;
	/*
	 * Use the current code if it is not modified by Kprobe
	 * and it cannot be modified by ftrace.
	 */
	if (!kp && !faddr)
		return addr;

	/*
	 * Basically, kp->ainsn.insn has an original instruction.
	 * However, RIP-relative instruction can not do single-stepping
	 * at different place, __copy_instruction() tweaks the displacement of
	 * that instruction. In that case, we can't recover the instruction
	 * from the kp->ainsn.insn.
	 *
	 * On the other hand, in case on normal Kprobe, kp->opcode has a copy
	 * of the first byte of the probed instruction, which is overwritten
	 * by int3. And the instruction at kp->addr is not modified by kprobes
	 * except for the first byte, we can recover the original instruction
	 * from it and kp->opcode.
	 *
	 * In case of Kprobes using ftrace, we do not have a copy of
	 * the original instruction. In fact, the ftrace location might
	 * be modified at anytime and even could be in an inconsistent state.
	 * Fortunately, we know that the original code is the ideal 5-byte
	 * long NOP.
	 */
	if (probe_kernel_read(buf, (void *)addr,
		MAX_INSN_SIZE * sizeof(kprobe_opcode_t)))
		return 0UL;

	if (faddr)
		memcpy(buf, ideal_nops[NOP_ATOMIC5], 5);
	else
		buf[0] = kp->opcode;
	return (unsigned long)buf;
}

/*
 * Recover the probed instruction at addr for further analysis.
 * Caller must lock kprobes by kprobe_mutex, or disable preemption
 * for preventing to release referencing kprobes.
 * Returns zero if the instruction can not get recovered (or access failed).
 */
unsigned long recover_probed_instruction(kprobe_opcode_t *buf, unsigned long addr)
{
	unsigned long __addr;

	__addr = __recover_optprobed_insn(buf, addr);
	if (__addr != addr)
		return __addr;

	return __recover_probed_insn(buf, addr);
}

/* Check if paddr is at an instruction boundary */
static int can_probe(unsigned long paddr)
{
	unsigned long addr, __addr, offset = 0;
	struct insn insn;
	kprobe_opcode_t buf[MAX_INSN_SIZE];

	if (!kallsyms_lookup_size_offset(paddr, NULL, &offset))
		return 0;

	/* Decode instructions */
	addr = paddr - offset;
	while (addr < paddr) {
		/*
		 * Check if the instruction has been modified by another
		 * kprobe, in which case we replace the breakpoint by the
		 * original instruction in our buffer.
		 * Also, jump optimization will change the breakpoint to
		 * relative-jump. Since the relative-jump itself is
		 * normally used, we just go through if there is no kprobe.
		 */
		__addr = recover_probed_instruction(buf, addr);
		if (!__addr)
			return 0;
		kernel_insn_init(&insn, (void *)__addr, MAX_INSN_SIZE);
		insn_get_length(&insn);

		/*
		 * Another debugging subsystem might insert this breakpoint.
		 * In that case, we can't recover it.
		 */
		if (insn.opcode.bytes[0] == BREAKPOINT_INSTRUCTION)
			return 0;
		addr += insn.length;
	}

	return (addr == paddr);
}

/*
 * Returns non-zero if opcode modifies the interrupt flag.
 */
static int is_IF_modifier(kprobe_opcode_t *insn)
{
	/* Skip prefixes */
	insn = skip_prefixes(insn);

	switch (*insn) {
	case 0xfa:		/* cli */
	case 0xfb:		/* sti */
	case 0xcf:		/* iret/iretd */
	case 0x9d:		/* popf/popfd */
		return 1;
	}

	return 0;
}

/*
 * Copy an instruction with recovering modified instruction by kprobes
 * and adjust the displacement if the instruction uses the %rip-relative
 * addressing mode. Note that since @real will be the final place of copied
 * instruction, displacement must be adjust by @real, not @dest.
 * This returns the length of copied instruction, or 0 if it has an error.
 */
int __copy_instruction(u8 *dest, u8 *src, u8 *real, struct insn *insn)
{
	kprobe_opcode_t buf[MAX_INSN_SIZE];
	unsigned long recovered_insn =
		recover_probed_instruction(buf, (unsigned long)src);

	if (!recovered_insn || !insn)
		return 0;

	/* This can access kernel text if given address is not recovered */
	if (probe_kernel_read(dest, (void *)recovered_insn, MAX_INSN_SIZE))
		return 0;

	kernel_insn_init(insn, dest, MAX_INSN_SIZE);
	insn_get_length(insn);

	/* Another subsystem puts a breakpoint, failed to recover */
	if (insn->opcode.bytes[0] == BREAKPOINT_INSTRUCTION)
		return 0;

	/* We should not singlestep on the exception masking instructions */
	if (insn_masking_exception(insn))
		return 0;

#ifdef CONFIG_X86_64
	/* Only x86_64 has RIP relative instructions */
	if (insn_rip_relative(insn)) {
		s64 newdisp;
		u8 *disp;
		/*
		 * The copied instruction uses the %rip-relative addressing
		 * mode.  Adjust the displacement for the difference between
		 * the original location of this instruction and the location
		 * of the copy that will actually be run.  The tricky bit here
		 * is making sure that the sign extension happens correctly in
		 * this calculation, since we need a signed 32-bit result to
		 * be sign-extended to 64 bits when it's added to the %rip
		 * value and yield the same 64-bit result that the sign-
		 * extension of the original signed 32-bit displacement would
		 * have given.
		 */
		newdisp = (u8 *) src + (s64) insn->displacement.value
			  - (u8 *) real;
		if ((s64) (s32) newdisp != newdisp) {
			pr_err("Kprobes error: new displacement does not fit into s32 (%llx)\n", newdisp);
			return 0;
		}
		disp = (u8 *) dest + insn_offset_displacement(insn);
		*(s32 *) disp = (s32) newdisp;
	}
#endif
	return insn->length;
}

/* Prepare reljump right after instruction to boost */
static int prepare_boost(kprobe_opcode_t *buf, struct kprobe *p,
			  struct insn *insn)
{
	int len = insn->length;

	if (can_boost(insn, p->addr) &&
	    MAX_INSN_SIZE - len >= RELATIVEJUMP_SIZE) {
		/*
		 * These instructions can be executed directly if it
		 * jumps back to correct address.
		 */
		synthesize_reljump(buf + len, p->ainsn.insn + len,
				   p->addr + insn->length);
		len += RELATIVEJUMP_SIZE;
		p->ainsn.boostable = true;
	} else {
		p->ainsn.boostable = false;
	}

	return len;
}

/* Make page to RO mode when allocate it */
void *alloc_insn_page(void)
{
	void *page;

	page = module_alloc(PAGE_SIZE);
	if (!page)
		return NULL;

	set_vm_flush_reset_perms(page);
	/*
	 * First make the page read-only, and only then make it executable to
	 * prevent it from being W+X in between.
	 */
	set_memory_ro((unsigned long)page, 1);

	/*
	 * TODO: Once additional kernel code protection mechanisms are set, ensure
	 * that the page was not maliciously altered and it is still zeroed.
	 */
	set_memory_x((unsigned long)page, 1);

	return page;
}

/* Recover page to RW mode before releasing it */
void free_insn_page(void *page)
{
	module_memfree(page);
}

static int arch_copy_kprobe(struct kprobe *p)
{
	struct insn insn;
	kprobe_opcode_t buf[MAX_INSN_SIZE];
	int len;

	/* Copy an instruction with recovering if other optprobe modifies it.*/
	len = __copy_instruction(buf, p->addr, p->ainsn.insn, &insn);
	if (!len)
		return -EINVAL;

	/*
	 * __copy_instruction can modify the displacement of the instruction,
	 * but it doesn't affect boostable check.
	 */
	len = prepare_boost(buf, p, &insn);

	/* Check whether the instruction modifies Interrupt Flag or not */
	p->ainsn.if_modifier = is_IF_modifier(buf);

	/* Also, displacement change doesn't affect the first byte */
	p->opcode = buf[0];

	/* OK, write back the instruction(s) into ROX insn buffer */
	text_poke(p->ainsn.insn, buf, len);

	return 0;
}

int arch_prepare_kprobe(struct kprobe *p)
{
	int ret;

	if (alternatives_text_reserved(p->addr, p->addr))
		return -EINVAL;

	if (!can_probe((unsigned long)p->addr))
		return -EILSEQ;
	/* insn: must be on special executable page on x86. */
	p->ainsn.insn = get_insn_slot();
	if (!p->ainsn.insn)
		return -ENOMEM;

	ret = arch_copy_kprobe(p);
	if (ret) {
		free_insn_slot(p->ainsn.insn, 0);
		p->ainsn.insn = NULL;
	}

	return ret;
}

void arch_arm_kprobe(struct kprobe *p)
{
	text_poke(p->addr, ((unsigned char []){BREAKPOINT_INSTRUCTION}), 1);
}

void arch_disarm_kprobe(struct kprobe *p)
{
	text_poke(p->addr, &p->opcode, 1);
}

void arch_remove_kprobe(struct kprobe *p)
{
	if (p->ainsn.insn) {
		free_insn_slot(p->ainsn.insn, p->ainsn.boostable);
		p->ainsn.insn = NULL;
	}
}

static nokprobe_inline void
save_previous_kprobe(struct kprobe_ctlblk *kcb)
{
	kcb->prev_kprobe.kp = kprobe_running();
	kcb->prev_kprobe.status = kcb->kprobe_status;
	kcb->prev_kprobe.old_flags = kcb->kprobe_old_flags;
	kcb->prev_kprobe.saved_flags = kcb->kprobe_saved_flags;
}

static nokprobe_inline void
restore_previous_kprobe(struct kprobe_ctlblk *kcb)
{
	__this_cpu_write(current_kprobe, kcb->prev_kprobe.kp);
	kcb->kprobe_status = kcb->prev_kprobe.status;
	kcb->kprobe_old_flags = kcb->prev_kprobe.old_flags;
	kcb->kprobe_saved_flags = kcb->prev_kprobe.saved_flags;
}

static nokprobe_inline void
set_current_kprobe(struct kprobe *p, struct pt_regs *regs,
		   struct kprobe_ctlblk *kcb)
{
	__this_cpu_write(current_kprobe, p);
	kcb->kprobe_saved_flags = kcb->kprobe_old_flags
		= (regs->flags & (X86_EFLAGS_TF | X86_EFLAGS_IF));
	if (p->ainsn.if_modifier)
		kcb->kprobe_saved_flags &= ~X86_EFLAGS_IF;
}

static nokprobe_inline void clear_btf(void)
{
	if (test_thread_flag(TIF_BLOCKSTEP)) {
		unsigned long debugctl = get_debugctlmsr();

		debugctl &= ~DEBUGCTLMSR_BTF;
		update_debugctlmsr(debugctl);
	}
}

static nokprobe_inline void restore_btf(void)
{
	if (test_thread_flag(TIF_BLOCKSTEP)) {
		unsigned long debugctl = get_debugctlmsr();

		debugctl |= DEBUGCTLMSR_BTF;
		update_debugctlmsr(debugctl);
	}
}

void arch_prepare_kretprobe(struct kretprobe_instance *ri, struct pt_regs *regs)
{
	unsigned long *sara = stack_addr(regs);

	ri->ret_addr = (kprobe_opcode_t *) *sara;
	ri->fp = sara;

	/* Replace the return addr with trampoline addr */
	*sara = (unsigned long) &kretprobe_trampoline;
}
NOKPROBE_SYMBOL(arch_prepare_kretprobe);

static void setup_singlestep(struct kprobe *p, struct pt_regs *regs,
			     struct kprobe_ctlblk *kcb, int reenter)
{
	if (setup_detour_execution(p, regs, reenter))
		return;

#if !defined(CONFIG_PREEMPT)
	if (p->ainsn.boostable && !p->post_handler) {
		/* Boost up -- we can execute copied instructions directly */
		if (!reenter)
			reset_current_kprobe();
		/*
		 * Reentering boosted probe doesn't reset current_kprobe,
		 * nor set current_kprobe, because it doesn't use single
		 * stepping.
		 */
		regs->ip = (unsigned long)p->ainsn.insn;
		return;
	}
#endif
	if (reenter) {
		save_previous_kprobe(kcb);
		set_current_kprobe(p, regs, kcb);
		kcb->kprobe_status = KPROBE_REENTER;
	} else
		kcb->kprobe_status = KPROBE_HIT_SS;
	/* Prepare real single stepping */
	clear_btf();
	regs->flags |= X86_EFLAGS_TF;
	regs->flags &= ~X86_EFLAGS_IF;
	/* single step inline if the instruction is an int3 */
	if (p->opcode == BREAKPOINT_INSTRUCTION)
		regs->ip = (unsigned long)p->addr;
	else
		regs->ip = (unsigned long)p->ainsn.insn;
}
NOKPROBE_SYMBOL(setup_singlestep);

/*
 * We have reentered the kprobe_handler(), since another probe was hit while
 * within the handler. We save the original kprobes variables and just single
 * step on the instruction of the new probe without calling any user handlers.
 */
static int reenter_kprobe(struct kprobe *p, struct pt_regs *regs,
			  struct kprobe_ctlblk *kcb)
{
	switch (kcb->kprobe_status) {
	case KPROBE_HIT_SSDONE:
	case KPROBE_HIT_ACTIVE:
	case KPROBE_HIT_SS:
		kprobes_inc_nmissed_count(p);
		setup_singlestep(p, regs, kcb, 1);
		break;
	case KPROBE_REENTER:
		/* A probe has been hit in the codepath leading up to, or just
		 * after, single-stepping of a probed instruction. This entire
		 * codepath should strictly reside in .kprobes.text section.
		 * Raise a BUG or we'll continue in an endless reentering loop
		 * and eventually a stack overflow.
		 */
		pr_err("Unrecoverable kprobe detected.\n");
		dump_kprobe(p);
		BUG();
	default:
		/* impossible cases */
		WARN_ON(1);
		return 0;
	}

	return 1;
}
NOKPROBE_SYMBOL(reenter_kprobe);

/*
 * Interrupts are disabled on entry as trap3 is an interrupt gate and they
 * remain disabled throughout this function.
 */
int kprobe_int3_handler(struct pt_regs *regs)
{
	kprobe_opcode_t *addr;
	struct kprobe *p;
	struct kprobe_ctlblk *kcb;

	if (user_mode(regs))
		return 0;

	addr = (kprobe_opcode_t *)(regs->ip - sizeof(kprobe_opcode_t));
	/*
	 * We don't want to be preempted for the entire duration of kprobe
	 * processing. Since int3 and debug trap disables irqs and we clear
	 * IF while singlestepping, it must be no preemptible.
	 */

	kcb = get_kprobe_ctlblk();
	p = get_kprobe(addr);

	if (p) {
		if (kprobe_running()) {
			if (reenter_kprobe(p, regs, kcb))
				return 1;
		} else {
			set_current_kprobe(p, regs, kcb);
			kcb->kprobe_status = KPROBE_HIT_ACTIVE;

			/*
			 * If we have no pre-handler or it returned 0, we
			 * continue with normal processing.  If we have a
			 * pre-handler and it returned non-zero, that means
			 * user handler setup registers to exit to another
			 * instruction, we must skip the single stepping.
			 */
			if (!p->pre_handler || !p->pre_handler(p, regs))
				setup_singlestep(p, regs, kcb, 0);
			else
				reset_current_kprobe();
			return 1;
		}
	} else if (*addr != BREAKPOINT_INSTRUCTION) {
		/*
		 * The breakpoint instruction was removed right
		 * after we hit it.  Another cpu has removed
		 * either a probepoint or a debugger breakpoint
		 * at this address.  In either case, no further
		 * handling of this interrupt is appropriate.
		 * Back up over the (now missing) int3 and run
		 * the original instruction.
		 */
		regs->ip = (unsigned long)addr;
		return 1;
	} /* else: not a kprobe fault; let the kernel handle it */

	return 0;
}
NOKPROBE_SYMBOL(kprobe_int3_handler);

/*
 * When a retprobed function returns, this code saves registers and
 * calls trampoline_handler() runs, which calls the kretprobe's handler.
 */
asm(
	".text\n"
	".global kretprobe_trampoline\n"
	".type kretprobe_trampoline, @function\n"
	"kretprobe_trampoline:\n"
#ifdef CONFIG_X86_64
	/* We don't bother saving the ss register */
	"	pushq %rsp\n"
	"	pushfq\n"
	SAVE_REGS_STRING
	"	movq %rsp, %rdi\n"
	"	call trampoline_handler\n"
	/* Replace saved sp with true return address. */
	"	movq %rax, 152(%rsp)\n"
	RESTORE_REGS_STRING
	"	popfq\n"
#else
	"	pushf\n"
	SAVE_REGS_STRING
	"	movl %esp, %eax\n"
	"	call trampoline_handler\n"
	/* Move flags to cs */
	"	movl 56(%esp), %edx\n"
	"	movl %edx, 52(%esp)\n"
	/* Replace saved flags with true return address. */
	"	movl %eax, 56(%esp)\n"
	RESTORE_REGS_STRING
	"	popf\n"
#endif
	"	ret\n"
	".size kretprobe_trampoline, .-kretprobe_trampoline\n"
);
NOKPROBE_SYMBOL(kretprobe_trampoline);
STACK_FRAME_NON_STANDARD(kretprobe_trampoline);

static struct kprobe kretprobe_kprobe = {
	.addr = (void *)kretprobe_trampoline,
};

/*
 * Called from kretprobe_trampoline
 */
<<<<<<< HEAD
static __used void *trampoline_handler(struct pt_regs *regs)
=======
__used __visible void *trampoline_handler(struct pt_regs *regs)
>>>>>>> 0ecfebd2
{
	struct kprobe_ctlblk *kcb;
	struct kretprobe_instance *ri = NULL;
	struct hlist_head *head, empty_rp;
	struct hlist_node *tmp;
	unsigned long flags, orig_ret_address = 0;
	unsigned long trampoline_address = (unsigned long)&kretprobe_trampoline;
	kprobe_opcode_t *correct_ret_addr = NULL;
	void *frame_pointer;
	bool skipped = false;

	preempt_disable();

	/*
	 * Set a dummy kprobe for avoiding kretprobe recursion.
	 * Since kretprobe never run in kprobe handler, kprobe must not
	 * be running at this point.
	 */
	kcb = get_kprobe_ctlblk();
	__this_cpu_write(current_kprobe, &kretprobe_kprobe);
	kcb->kprobe_status = KPROBE_HIT_ACTIVE;

	INIT_HLIST_HEAD(&empty_rp);
	kretprobe_hash_lock(current, &head, &flags);
	/* fixup registers */
#ifdef CONFIG_X86_64
	regs->cs = __KERNEL_CS;
	/* On x86-64, we use pt_regs->sp for return address holder. */
	frame_pointer = &regs->sp;
#else
	regs->cs = __KERNEL_CS | get_kernel_rpl();
	regs->gs = 0;
	/* On x86-32, we use pt_regs->flags for return address holder. */
	frame_pointer = &regs->flags;
#endif
	regs->ip = trampoline_address;
	regs->orig_ax = ~0UL;

	/*
	 * It is possible to have multiple instances associated with a given
	 * task either because multiple functions in the call path have
	 * return probes installed on them, and/or more than one
	 * return probe was registered for a target function.
	 *
	 * We can handle this because:
	 *     - instances are always pushed into the head of the list
	 *     - when multiple return probes are registered for the same
	 *	 function, the (chronologically) first instance's ret_addr
	 *	 will be the real return address, and all the rest will
	 *	 point to kretprobe_trampoline.
	 */
	hlist_for_each_entry(ri, head, hlist) {
		if (ri->task != current)
			/* another task is sharing our hash bucket */
			continue;
		/*
		 * Return probes must be pushed on this hash list correct
		 * order (same as return order) so that it can be poped
		 * correctly. However, if we find it is pushed it incorrect
		 * order, this means we find a function which should not be
		 * probed, because the wrong order entry is pushed on the
		 * path of processing other kretprobe itself.
		 */
		if (ri->fp != frame_pointer) {
			if (!skipped)
				pr_warn("kretprobe is stacked incorrectly. Trying to fixup.\n");
			skipped = true;
			continue;
		}

		orig_ret_address = (unsigned long)ri->ret_addr;
		if (skipped)
			pr_warn("%ps must be blacklisted because of incorrect kretprobe order\n",
				ri->rp->kp.addr);

		if (orig_ret_address != trampoline_address)
			/*
			 * This is the real return address. Any other
			 * instances associated with this task are for
			 * other calls deeper on the call stack
			 */
			break;
	}

	kretprobe_assert(ri, orig_ret_address, trampoline_address);

	correct_ret_addr = ri->ret_addr;
	hlist_for_each_entry_safe(ri, tmp, head, hlist) {
		if (ri->task != current)
			/* another task is sharing our hash bucket */
			continue;
		if (ri->fp != frame_pointer)
			continue;

		orig_ret_address = (unsigned long)ri->ret_addr;
		if (ri->rp && ri->rp->handler) {
			__this_cpu_write(current_kprobe, &ri->rp->kp);
			ri->ret_addr = correct_ret_addr;
			ri->rp->handler(ri, regs);
			__this_cpu_write(current_kprobe, &kretprobe_kprobe);
		}

		recycle_rp_inst(ri, &empty_rp);

		if (orig_ret_address != trampoline_address)
			/*
			 * This is the real return address. Any other
			 * instances associated with this task are for
			 * other calls deeper on the call stack
			 */
			break;
	}

	kretprobe_hash_unlock(current, &flags);

	__this_cpu_write(current_kprobe, NULL);
	preempt_enable();

	hlist_for_each_entry_safe(ri, tmp, &empty_rp, hlist) {
		hlist_del(&ri->hlist);
		kfree(ri);
	}
	return (void *)orig_ret_address;
}
NOKPROBE_SYMBOL(trampoline_handler);

/*
 * Called after single-stepping.  p->addr is the address of the
 * instruction whose first byte has been replaced by the "int 3"
 * instruction.  To avoid the SMP problems that can occur when we
 * temporarily put back the original opcode to single-step, we
 * single-stepped a copy of the instruction.  The address of this
 * copy is p->ainsn.insn.
 *
 * This function prepares to return from the post-single-step
 * interrupt.  We have to fix up the stack as follows:
 *
 * 0) Except in the case of absolute or indirect jump or call instructions,
 * the new ip is relative to the copied instruction.  We need to make
 * it relative to the original instruction.
 *
 * 1) If the single-stepped instruction was pushfl, then the TF and IF
 * flags are set in the just-pushed flags, and may need to be cleared.
 *
 * 2) If the single-stepped instruction was a call, the return address
 * that is atop the stack is the address following the copied instruction.
 * We need to make it the address following the original instruction.
 *
 * If this is the first time we've single-stepped the instruction at
 * this probepoint, and the instruction is boostable, boost it: add a
 * jump instruction after the copied instruction, that jumps to the next
 * instruction after the probepoint.
 */
static void resume_execution(struct kprobe *p, struct pt_regs *regs,
			     struct kprobe_ctlblk *kcb)
{
	unsigned long *tos = stack_addr(regs);
	unsigned long copy_ip = (unsigned long)p->ainsn.insn;
	unsigned long orig_ip = (unsigned long)p->addr;
	kprobe_opcode_t *insn = p->ainsn.insn;

	/* Skip prefixes */
	insn = skip_prefixes(insn);

	regs->flags &= ~X86_EFLAGS_TF;
	switch (*insn) {
	case 0x9c:	/* pushfl */
		*tos &= ~(X86_EFLAGS_TF | X86_EFLAGS_IF);
		*tos |= kcb->kprobe_old_flags;
		break;
	case 0xc2:	/* iret/ret/lret */
	case 0xc3:
	case 0xca:
	case 0xcb:
	case 0xcf:
	case 0xea:	/* jmp absolute -- ip is correct */
		/* ip is already adjusted, no more changes required */
		p->ainsn.boostable = true;
		goto no_change;
	case 0xe8:	/* call relative - Fix return addr */
		*tos = orig_ip + (*tos - copy_ip);
		break;
#ifdef CONFIG_X86_32
	case 0x9a:	/* call absolute -- same as call absolute, indirect */
		*tos = orig_ip + (*tos - copy_ip);
		goto no_change;
#endif
	case 0xff:
		if ((insn[1] & 0x30) == 0x10) {
			/*
			 * call absolute, indirect
			 * Fix return addr; ip is correct.
			 * But this is not boostable
			 */
			*tos = orig_ip + (*tos - copy_ip);
			goto no_change;
		} else if (((insn[1] & 0x31) == 0x20) ||
			   ((insn[1] & 0x31) == 0x21)) {
			/*
			 * jmp near and far, absolute indirect
			 * ip is correct. And this is boostable
			 */
			p->ainsn.boostable = true;
			goto no_change;
		}
	default:
		break;
	}

	regs->ip += orig_ip - copy_ip;

no_change:
	restore_btf();
}
NOKPROBE_SYMBOL(resume_execution);

/*
 * Interrupts are disabled on entry as trap1 is an interrupt gate and they
 * remain disabled throughout this function.
 */
int kprobe_debug_handler(struct pt_regs *regs)
{
	struct kprobe *cur = kprobe_running();
	struct kprobe_ctlblk *kcb = get_kprobe_ctlblk();

	if (!cur)
		return 0;

	resume_execution(cur, regs, kcb);
	regs->flags |= kcb->kprobe_saved_flags;

	if ((kcb->kprobe_status != KPROBE_REENTER) && cur->post_handler) {
		kcb->kprobe_status = KPROBE_HIT_SSDONE;
		cur->post_handler(cur, regs, 0);
	}

	/* Restore back the original saved kprobes variables and continue. */
	if (kcb->kprobe_status == KPROBE_REENTER) {
		restore_previous_kprobe(kcb);
		goto out;
	}
	reset_current_kprobe();
out:
	/*
	 * if somebody else is singlestepping across a probe point, flags
	 * will have TF set, in which case, continue the remaining processing
	 * of do_debug, as if this is not a probe hit.
	 */
	if (regs->flags & X86_EFLAGS_TF)
		return 0;

	return 1;
}
NOKPROBE_SYMBOL(kprobe_debug_handler);

int kprobe_fault_handler(struct pt_regs *regs, int trapnr)
{
	struct kprobe *cur = kprobe_running();
	struct kprobe_ctlblk *kcb = get_kprobe_ctlblk();

	if (unlikely(regs->ip == (unsigned long)cur->ainsn.insn)) {
		/* This must happen on single-stepping */
		WARN_ON(kcb->kprobe_status != KPROBE_HIT_SS &&
			kcb->kprobe_status != KPROBE_REENTER);
		/*
		 * We are here because the instruction being single
		 * stepped caused a page fault. We reset the current
		 * kprobe and the ip points back to the probe address
		 * and allow the page fault handler to continue as a
		 * normal page fault.
		 */
		regs->ip = (unsigned long)cur->addr;
		/*
		 * Trap flag (TF) has been set here because this fault
		 * happened where the single stepping will be done.
		 * So clear it by resetting the current kprobe:
		 */
		regs->flags &= ~X86_EFLAGS_TF;

		/*
		 * If the TF flag was set before the kprobe hit,
		 * don't touch it:
		 */
		regs->flags |= kcb->kprobe_old_flags;

		if (kcb->kprobe_status == KPROBE_REENTER)
			restore_previous_kprobe(kcb);
		else
			reset_current_kprobe();
	} else if (kcb->kprobe_status == KPROBE_HIT_ACTIVE ||
		   kcb->kprobe_status == KPROBE_HIT_SSDONE) {
		/*
		 * We increment the nmissed count for accounting,
		 * we can also use npre/npostfault count for accounting
		 * these specific fault cases.
		 */
		kprobes_inc_nmissed_count(cur);

		/*
		 * We come here because instructions in the pre/post
		 * handler caused the page_fault, this could happen
		 * if handler tries to access user space by
		 * copy_from_user(), get_user() etc. Let the
		 * user-specified handler try to fix it first.
		 */
		if (cur->fault_handler && cur->fault_handler(cur, regs, trapnr))
			return 1;
	}

	return 0;
}
NOKPROBE_SYMBOL(kprobe_fault_handler);

int __init arch_populate_kprobe_blacklist(void)
{
	int ret;

	ret = kprobe_add_area_blacklist((unsigned long)__irqentry_text_start,
					 (unsigned long)__irqentry_text_end);
	if (ret)
		return ret;

	return kprobe_add_area_blacklist((unsigned long)__entry_text_start,
					 (unsigned long)__entry_text_end);
}

int __init arch_init_kprobes(void)
{
	return 0;
}

int arch_trampoline_kprobe(struct kprobe *p)
{
	return 0;
}<|MERGE_RESOLUTION|>--- conflicted
+++ resolved
@@ -755,11 +755,7 @@
 /*
  * Called from kretprobe_trampoline
  */
-<<<<<<< HEAD
-static __used void *trampoline_handler(struct pt_regs *regs)
-=======
 __used __visible void *trampoline_handler(struct pt_regs *regs)
->>>>>>> 0ecfebd2
 {
 	struct kprobe_ctlblk *kcb;
 	struct kretprobe_instance *ri = NULL;
