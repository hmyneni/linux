/*
 * arch/arm/mach-at91/include/mach/system.h
 *
 *  Copyright (C) 2003 SAN People
 *
 * This program is free software; you can redistribute it and/or modify
 * it under the terms of the GNU General Public License as published by
 * the Free Software Foundation; either version 2 of the License, or
 * (at your option) any later version.
 *
 * This program is distributed in the hope that it will be useful,
 * but WITHOUT ANY WARRANTY; without even the implied warranty of
 * MERCHANTABILITY or FITNESS FOR A PARTICULAR PURPOSE.  See the
 * GNU General Public License for more details.
 *
 * You should have received a copy of the GNU General Public License
 * along with this program; if not, write to the Free Software
 * Foundation, Inc., 59 Temple Place, Suite 330, Boston, MA  02111-1307  USA
 */

#ifndef __ASM_ARCH_SYSTEM_H
#define __ASM_ARCH_SYSTEM_H

#include <mach/hardware.h>
#include <mach/at91_st.h>
#include <mach/at91_dbgu.h>
#include <mach/at91_pmc.h>

static inline void arch_idle(void)
{
	/*
	 * Disable the processor clock.  The processor will be automatically
	 * re-enabled by an interrupt or by a reset.
	 */
#ifdef AT91_PS
	at91_sys_write(AT91_PS_CR, AT91_PS_CR_CPU);
#else
	at91_sys_write(AT91_PMC_SCDR, AT91_PMC_PCK);
<<<<<<< HEAD
#endif
#else
=======
#ifndef CONFIG_CPU_ARM920T
>>>>>>> fe0cdec8
	/*
	 * Set the processor (CP15) into 'Wait for Interrupt' mode.
	 * Post-RM9200 processors need this in conjunction with the above
	 * to save power when idle.
	 */
	cpu_do_idle();
#endif
}

void (*at91_arch_reset)(void);

static inline void arch_reset(char mode, const char *cmd)
{
	/* call the CPU-specific reset function */
	if (at91_arch_reset)
		(at91_arch_reset)();
}

#endif<|MERGE_RESOLUTION|>--- conflicted
+++ resolved
@@ -36,12 +36,8 @@
 	at91_sys_write(AT91_PS_CR, AT91_PS_CR_CPU);
 #else
 	at91_sys_write(AT91_PMC_SCDR, AT91_PMC_PCK);
-<<<<<<< HEAD
 #endif
-#else
-=======
 #ifndef CONFIG_CPU_ARM920T
->>>>>>> fe0cdec8
 	/*
 	 * Set the processor (CP15) into 'Wait for Interrupt' mode.
 	 * Post-RM9200 processors need this in conjunction with the above
